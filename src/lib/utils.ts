import { type ClassValue, clsx } from "clsx"
import { twMerge } from "tailwind-merge"

// Token usage and cost tracking utilities
interface TokenUsage {
  prompt_tokens: number;
  completion_tokens: number;
  total_tokens: number;
}

interface CostCalculation {
  inputCost: number;
  outputCost: number;
  totalCost: number;
  inputCostPHP: number;
  outputCostPHP: number;
  totalCostPHP: number;
}

// GPT-4o pricing (per 1K tokens)
const GPT_4O_PRICING = {
  INPUT_PER_1K: 0.005,  // $0.005 per 1K input tokens
  OUTPUT_PER_1K: 0.015, // $0.015 per 1K output tokens
};

// Current USD to PHP exchange rate
const USD_TO_PHP_RATE = 56.95;

// Calculate costs for token usage
function calculateTokenCosts(usage: TokenUsage): CostCalculation {
  const inputCost = (usage.prompt_tokens / 1000) * GPT_4O_PRICING.INPUT_PER_1K;
  const outputCost = (usage.completion_tokens / 1000) * GPT_4O_PRICING.OUTPUT_PER_1K;
  const totalCost = inputCost + outputCost;
  
  return {
    inputCost,
    outputCost,
    totalCost,
    inputCostPHP: inputCost * USD_TO_PHP_RATE,
    outputCostPHP: outputCost * USD_TO_PHP_RATE,
    totalCostPHP: totalCost * USD_TO_PHP_RATE
  };
}

// Format currency for display
function formatCurrency(amount: number, currency: 'USD' | 'PHP'): string {
  if (currency === 'USD') {
    return `$${amount.toFixed(4)}`;
  } else {
    return `₱${amount.toFixed(2)}`;
  }
}

// Global token tracking for session
let sessionTokenUsage = {
  totalInputTokens: 0,
  totalOutputTokens: 0,
  totalTokens: 0,
  totalCostUSD: 0,
  totalCostPHP: 0,
  apiCalls: 0
};

// Reset session tracking
function resetSessionTokenTracking() {
  sessionTokenUsage = {
    totalInputTokens: 0,
    totalOutputTokens: 0,
    totalTokens: 0,
    totalCostUSD: 0,
    totalCostPHP: 0,
    apiCalls: 0
  };
}

// Update session tracking
function updateSessionTokenTracking(usage: TokenUsage, costs: CostCalculation) {
  sessionTokenUsage.totalInputTokens += usage.prompt_tokens;
  sessionTokenUsage.totalOutputTokens += usage.completion_tokens;
  sessionTokenUsage.totalTokens += usage.total_tokens;
  sessionTokenUsage.totalCostUSD += costs.totalCost;
  sessionTokenUsage.totalCostPHP += costs.totalCostPHP;
  sessionTokenUsage.apiCalls += 1;
}

export function cn(...inputs: ClassValue[]) {
  return twMerge(clsx(inputs))
}

// Format date utilities
export function formatDate(date: Date | string): string {
  return new Intl.DateTimeFormat('en-US', {
    year: 'numeric',
    month: 'long',
    day: 'numeric'
  }).format(new Date(date))
}

export function formatDateShort(date: Date | string): string {
  return new Intl.DateTimeFormat('en-US', {
    year: 'numeric',
    month: 'short',
    day: 'numeric'
  }).format(new Date(date))
}

export function formatRelativeTime(date: Date | string): string {
  const now = new Date()
  const targetDate = new Date(date)
  const diffInSeconds = Math.floor((now.getTime() - targetDate.getTime()) / 1000)

  if (diffInSeconds < 60) return 'Just now'
  if (diffInSeconds < 3600) return `${Math.floor(diffInSeconds / 60)}m ago`
  if (diffInSeconds < 86400) return `${Math.floor(diffInSeconds / 3600)}h ago`
  if (diffInSeconds < 2592000) return `${Math.floor(diffInSeconds / 86400)}d ago`
  
  return formatDateShort(date)
}

// Score and progress utilities
export function calculateLevel(experiencePoints: number): number {
  return Math.floor(Math.sqrt(experiencePoints / 100)) + 1
}

export function getExperienceForNextLevel(currentLevel: number): number {
  return Math.pow(currentLevel, 2) * 100
}

export function getProgressToNextLevel(experiencePoints: number): { current: number, needed: number, percentage: number } {
  const level = calculateLevel(experiencePoints)
  const currentLevelXP = Math.pow(level - 1, 2) * 100
  const nextLevelXP = Math.pow(level, 2) * 100
  const current = experiencePoints - currentLevelXP
  const needed = nextLevelXP - currentLevelXP
  const percentage = Math.round((current / needed) * 100)

  return { current, needed, percentage }
}

export function formatScore(score: number, decimals: number = 1): string {
  return score.toFixed(decimals)
}

export function getScoreColor(score: number): string {
  if (score >= 90) return 'text-neon-green'
  if (score >= 80) return 'text-cyber-blue'
  if (score >= 70) return 'text-yellow-400'
  if (score >= 60) return 'text-orange-400'
  return 'text-red-400'
}

export function getScoreGrade(score: number): string {
  if (score >= 97) return 'A+'
  if (score >= 93) return 'A'
  if (score >= 90) return 'A-'
  if (score >= 87) return 'B+'
  if (score >= 83) return 'B'
  if (score >= 80) return 'B-'
  if (score >= 77) return 'C+'
  if (score >= 73) return 'C'
  if (score >= 70) return 'C-'
  if (score >= 60) return 'D'
  return 'F'
}

// String utilities
export function formatName(firstName: string, lastName: string): string {
  return `${firstName} ${lastName}`
}

export function getInitials(firstName: string, lastName: string): string {
  return `${firstName.charAt(0)}${lastName.charAt(0)}`.toUpperCase()
}

export function truncateText(text: string, maxLength: number): string {
  if (text.length <= maxLength) return text
  return text.slice(0, maxLength) + '...'
}

export function slugify(text: string): string {
  return text
    .toLowerCase()
    .replace(/[^a-z0-9 -]/g, '')
    .replace(/\s+/g, '-')
    .replace(/-+/g, '-')
    .trim()
}

// Validation utilities
export function isValidEmail(email: string): boolean {
  const emailRegex = /^[^\s@]+@[^\s@]+\.[^\s@]+$/
  return emailRegex.test(email)
}

export function isValidPhoneNumber(phone: string): boolean {
  const phoneRegex = /^(\+?\d{1,3}[-.\s]?)?\(?\d{3}\)?[-.\s]?\d{3}[-.\s]?\d{4}$/
  return phoneRegex.test(phone.replace(/\s/g, ''))
}

export function validatePassword(password: string): { isValid: boolean, errors: string[] } {
  const errors: string[] = []
  
  if (password.length < 8) {
    errors.push('Password must be at least 8 characters long')
  }
  if (!/[A-Z]/.test(password)) {
    errors.push('Password must contain at least one uppercase letter')
  }
  if (!/[a-z]/.test(password)) {
    errors.push('Password must contain at least one lowercase letter')
  }
  if (!/\d/.test(password)) {
    errors.push('Password must contain at least one number')
  }
  if (!/[!@#$%^&*(),.?":{}|<>]/.test(password)) {
    errors.push('Password must contain at least one special character')
  }

  return { isValid: errors.length === 0, errors }
}

// Format utilities
export function formatSalary(amount: number, currency: string = 'USD'): string {
  return new Intl.NumberFormat('en-US', {
    style: 'currency',
    currency: currency,
    minimumFractionDigits: 0,
    maximumFractionDigits: 0
  }).format(amount)
}

export function formatNumber(number: number): string {
  return new Intl.NumberFormat('en-US').format(number)
}

export function formatDuration(seconds: number): string {
  const hours = Math.floor(seconds / 3600)
  const minutes = Math.floor((seconds % 3600) / 60)
  const remainingSeconds = seconds % 60

  if (hours > 0) {
    return `${hours}h ${minutes}m ${remainingSeconds}s`
  }
  if (minutes > 0) {
    return `${minutes}m ${remainingSeconds}s`
  }
  return `${remainingSeconds}s`
}

// Array utilities
export function shuffleArray<T>(array: T[]): T[] {
  const shuffled = [...array]
  for (let i = shuffled.length - 1; i > 0; i--) {
    const j = Math.floor(Math.random() * (i + 1));
    [shuffled[i], shuffled[j]] = [shuffled[j], shuffled[i]]
  }
  return shuffled
}

export function getRandomItems<T>(array: T[], count: number): T[] {
  const shuffled = shuffleArray(array)
  return shuffled.slice(0, count)
}

// Local storage utilities

export function setLocalStorage(key: string, value: unknown): void {

  try {
    localStorage.setItem(key, JSON.stringify(value))
  } catch (error) {
    console.error('Error saving to localStorage:', error)
  }
}

export function getLocalStorage<T>(key: string, defaultValue: T): T {
  try {
    const item = localStorage.getItem(key)
    return item ? JSON.parse(item) : defaultValue
  } catch (error) {
    console.error('Error reading from localStorage:', error)
    return defaultValue
  }
}

export function removeLocalStorage(key: string): void {
  try {
    localStorage.removeItem(key)
  } catch (error) {
    console.error('Error removing from localStorage:', error)
  }
}

// URL utilities
export function buildUrl(baseUrl: string, params: Record<string, string | number | boolean>): string {
  const url = new URL(baseUrl)
  Object.entries(params).forEach(([key, value]) => {
    url.searchParams.append(key, String(value))
  })
  return url.toString()
}

// Debounce utility

export function debounce<T extends (...args: unknown[]) => unknown>(

  func: T,
  wait: number
): (...args: Parameters<T>) => void {
  let timeout: NodeJS.Timeout | null = null
  
  return (...args: Parameters<T>) => {
    if (timeout) clearTimeout(timeout)
    timeout = setTimeout(() => func(...args), wait)
  }
}

// Resume Builder utilities

// File validation utilities
export function isValidFileType(file: File): boolean {
  const validTypes = [
    // Document types
    'application/pdf',
    'application/msword',
    'application/vnd.openxmlformats-officedocument.wordprocessingml.document',
    // Image types
    'image/jpeg',
    'image/jpg',
    'image/png',
    'image/webp',
    'image/gif'
  ];
  return validTypes.includes(file.type);
}

export function categorizeFile(file: File): string {
  const type = file.type.toLowerCase();
  
  if (type.includes('pdf')) return 'PDF Document';
  if (type.includes('word') || type.includes('document')) return 'Word Document';
  if (type.includes('image')) return 'Image';
  
  return 'Document';
}

// URL validation utilities
export function isValidUrl(url: string): boolean {
  try {
    new URL(url);
    return true;
  } catch {
    return false;
  }
}

export function categorizePortfolioLink(url: string): string {
  const hostname = new URL(url).hostname.toLowerCase();
  
  if (hostname.includes('linkedin.com')) return 'linkedin';
  if (hostname.includes('github.com')) return 'github';
  if (hostname.includes('behance.net')) return 'behance';
  if (hostname.includes('dribbble.com')) return 'dribbble';
  if (hostname.includes('portfolio')) return 'portfolio';
  
  return 'website';
}

// Session management
export function generateSessionId(): string {
  return `bpoc_${Date.now()}_${Math.random().toString(36).substr(2, 9)}`;
}

export function saveToLocalStorage(key: string, value: unknown): void {
  try {
    if (typeof window !== 'undefined') {
      localStorage.setItem(key, JSON.stringify(value));
    }
  } catch (error) {
    console.error('Error saving to localStorage:', error);
  }
}

export function getFromLocalStorage<T>(key: string, defaultValue: T): T {
  try {
    if (typeof window !== 'undefined') {
      const item = localStorage.getItem(key);
      return item ? JSON.parse(item) : defaultValue;
    }
    return defaultValue;
  } catch (error) {
    console.error('Error reading from localStorage:', error);
    return defaultValue;
  }
}

// File processing utilities
export function fileToBase64(file: File): Promise<string> {
  return new Promise((resolve, reject) => {
    const reader = new FileReader();
    reader.readAsDataURL(file);
    reader.onload = () => {
      if (typeof reader.result === 'string') {
        // Remove the data URL prefix to get just the base64 data
        const base64 = reader.result.split(',')[1];
        resolve(base64);
      } else {
        reject(new Error('Failed to convert file to base64'));
      }
    };
    reader.onerror = () => reject(reader.error);
  });
}

// Format file size
export function formatFileSize(bytes: number): string {
  if (bytes === 0) return '0 Bytes';
  const k = 1024;
  const sizes = ['Bytes', 'KB', 'MB', 'GB'];
  const i = Math.floor(Math.log(bytes) / Math.log(k));
  return parseFloat((bytes / Math.pow(k, i)).toFixed(2)) + ' ' + sizes[i];
}

// Resume Processing Types - Updated to support clean DOCX-only JSON
export interface ProcessedResume {
  // Clean resume fields (from DOCX content) - top level
  name?: string;
  title?: string;
  email?: string;
  phone?: string;
  location?: string;
  linkedin?: string;
  website?: string;
  summary?: string;
  objective?: string;
  
  experience?: Array<{
    company?: string;
    position?: string;
    duration?: string;
    location?: string;
    responsibilities?: string[];
    description?: string;
    achievements?: string[];
  }>;
  
  education?: Array<{
    institution?: string;
    degree?: string;
    year?: string;
    location?: string;
    gpa?: string;
    honors?: string;
    details?: string;
    coursework?: string[];
  }>;
  
  skills?: string[];
  certifications?: string[];
  languages?: string[];
  
  projects?: Array<{
    name?: string;
    description?: string;
    technologies?: string[];
    duration?: string;
    url?: string;
  }>;
  
  sections?: Array<{
    title: string;
    content: string;
  }>;
  
  // Comprehensive content fields
  additionalInfo?: string[];

  
  // Optional metadata (for UI purposes)
  fileName?: string;
  fileType?: string;
  processingMethod?: string;
  extractedAt?: string;
  ocrConfidence?: number;
  
  // Optional raw data
  rawText?: string;
  jpegImages?: string[];  // base64 data URLs
  
  // Parsed information
  parsed: {
    personalInfo: {
      name?: string;
      email?: string;
      phone?: string;
      title?: string;
      location?: string;
      linkedin?: string;
      website?: string;
    };
    
    sections: Array<{
      title: string;      // e.g., "EXPERIENCE", "EDUCATION"
      content: string;    // Full text content
      items?: Array<{     // Structured items (optional)
        title?: string;
        company?: string;
        duration?: string;
        description?: string;
      }>;
    }>;
    
    skills: string[];
    emails: string[];
    phones: string[];
    urls: string[];
  };
  
  // Legacy fields for backward compatibility
  personalInfo?: any;
  extractedText?: string;
  confidence?: number;
  
  // New pipeline metadata
  pipelineMetadata?: {
    step1_textExtraction?: {
      method: string;
      success: boolean;
      textLength: number;
    };
    step2_docxCreation?: {
      method: string;
      success: boolean;
      docxSize: number;
    };
    step3_jsonConversion?: {
      method: string;
      success: boolean;
      timestamp: string;
    };
    totalProcessingSteps?: number;
    pipelineVersion?: string;
  };
  
  // DOCX-specific metadata
  docxMetadata?: {
    docxFileName?: string;
    docxSize?: number;
    docxPreview?: string;
    sectionsCount?: number;
    contentSource?: string;
    processingTimestamp?: string;
  };
}

// CloudConvert API integration for document conversion
interface CloudConvertJobResponse {
  id: string;
  status: 'waiting' | 'processing' | 'finished' | 'error';
  files?: Array<{
    url: string;
    filename: string;
  }>;
  message?: string;
}

// Convert documents to JPEG using CloudConvert API
async function convertToJPEGWithCloudConvert(file: File, fileType: string, cloudConvertApiKey: string): Promise<string[]> {
  console.log(`🔄 Converting ${fileType} to JPEG using CloudConvert...`);
  
  if (!cloudConvertApiKey) {
    throw new Error('CloudConvert API key not provided. Please ensure it is configured on the server.');
  }
  
  try {
    // Step 1: Create conversion job
    console.log('📤 Creating CloudConvert job...');
    const jobResponse = await fetch('https://api.cloudconvert.com/v2/jobs', {
      method: 'POST',
      headers: {
        'Authorization': `Bearer ${cloudConvertApiKey}`,
        'Content-Type': 'application/json',
      },
      body: JSON.stringify({
        tasks: {
          'import-file': {
            operation: 'import/upload'
          },
          'convert-file': {
            operation: 'convert',
            input: 'import-file',
            output_format: 'jpg',
            options: {
              quality: 95,
              strip: false
            }
          },
          'export-file': {
            operation: 'export/url',
            input: 'convert-file'
          }
        }
      })
    });

    if (!jobResponse.ok) {
      const errorText = await jobResponse.text();
      console.error('CloudConvert job creation error:', errorText);
      throw new Error(`CloudConvert job creation failed: ${jobResponse.status} ${jobResponse.statusText} - ${errorText}`);
    }

    const jobData = await jobResponse.json();
    console.log(`✅ CloudConvert job created: ${jobData.data.id}`);

    // Step 2: Upload file
    console.log('📁 Uploading file to CloudConvert...');
    const uploadTask = jobData.data.tasks.find((task: any) => task.operation === 'import/upload');
    
    if (!uploadTask?.result?.form) {
      throw new Error('No upload form data received from CloudConvert');
    }
    
    // CloudConvert requires all form parameters to be included
    const formData = new FormData();
    
    // Add all form parameters first (order matters for some cloud providers)
    const formParams = uploadTask.result.form.parameters || {};
    Object.entries(formParams).forEach(([key, value]) => {
      if (key !== 'file') { // Don't add file twice
        formData.append(key, value as string);
      }
    });
    
    // Add the file last
    formData.append('file', file);
    
    console.log(`📤 Uploading to: ${uploadTask.result.form.url}`);
    console.log(`📋 Form parameters: ${Object.keys(formParams).join(', ')}`);
    
    const uploadResponse = await fetch(uploadTask.result.form.url, {
      method: 'POST',
      body: formData
    });

    if (!uploadResponse.ok) {
      const errorText = await uploadResponse.text();
      console.error('Upload error response:', errorText);
      throw new Error(`File upload failed: ${uploadResponse.status} ${uploadResponse.statusText} - ${errorText}`);
    }

    console.log('✅ File uploaded successfully');

    // Step 3: Wait for conversion to complete
    console.log('⏳ Waiting for conversion to complete...');
    let completed = false;
    let attempts = 0;
    const maxAttempts = 30; // 5 minutes max wait time
    
    while (!completed && attempts < maxAttempts) {
      await new Promise(resolve => setTimeout(resolve, 10000)); // Wait 10 seconds
      attempts++;
      
      const statusResponse = await fetch(`https://api.cloudconvert.com/v2/jobs/${jobData.data.id}`, {
        headers: {
          'Authorization': `Bearer ${cloudConvertApiKey}`
        }
      });

      if (!statusResponse.ok) {
        throw new Error(`Status check failed: ${statusResponse.statusText}`);
      }

      const statusData = await statusResponse.json();
      console.log(`🔍 Conversion status: ${statusData.data.status} (attempt ${attempts}/${maxAttempts})`);
      
      if (statusData.data.status === 'finished') {
        completed = true;
        
        // Step 4: Get download URLs for ALL pages
        const exportTask = statusData.data.tasks.find((task: any) => task.operation === 'export/url');
        
        if (!exportTask?.result?.files || exportTask.result.files.length === 0) {
          throw new Error('No download URLs found in conversion result');
        }
        
        const files = exportTask.result.files;
        console.log(`📥 Downloading ${files.length} converted JPEG file(s) for multi-page support...`);
        
        // Download ALL converted files (one per page)
        const jpegDataUrls: string[] = [];
        
        for (let i = 0; i < files.length; i++) {
          const file = files[i];
          if (!file.url) {
            console.warn(`⚠️ No URL for file ${i + 1}, skipping...`);
            continue;
          }
          
          console.log(`📥 Downloading page ${i + 1}/${files.length}...`);
          
          const downloadResponse = await fetch(file.url);
          if (!downloadResponse.ok) {
            console.warn(`⚠️ Failed to download page ${i + 1}: ${downloadResponse.statusText}`);
            continue;
          }
          
          const blob = await downloadResponse.blob();
          const jpegDataUrl = URL.createObjectURL(blob);
          jpegDataUrls.push(jpegDataUrl);
          
          console.log(`✅ Page ${i + 1} downloaded successfully`);
        }
        
        if (jpegDataUrls.length === 0) {
          throw new Error('Failed to download any converted JPEG files');
        }
        
        console.log(`✅ ${fileType} successfully converted to ${jpegDataUrls.length} JPEG file(s) using CloudConvert`);
        console.log(`📄 Multi-page support: Processing ${jpegDataUrls.length} page(s)`);
        return jpegDataUrls;
      } else if (statusData.data.status === 'error') {
        throw new Error(`CloudConvert conversion failed: ${statusData.data.message || 'Unknown error'}`);
      }
    }
    
    if (!completed) {
      throw new Error('CloudConvert conversion timed out after 5 minutes');
    }
    
    return [];
    
  } catch (error) {
    console.error('❌ CloudConvert conversion failed:', error);
    throw new Error(`CloudConvert conversion failed: ${error instanceof Error ? error.message : 'Unknown error'}`);
  }
}

// Main resume processing function - Updated with CloudConvert Integration
export async function processResumeFile(file: File, openaiApiKey?: string, cloudConvertApiKey?: string): Promise<ProcessedResume> {
  console.log('🚀 Starting CloudConvert + GPT OCR pipeline for:', file.name);
  console.log('📋 New Process: File → CloudConvert to JPEG → GPT OCR → DOCX → JSON');
  console.log('🎯 CloudConvert handles document conversion, GPT handles OCR and structuring');
  
  // Reset token tracking for this session
  resetSessionTokenTracking();
  console.log('💰 Token tracking initialized for new session');
  
  if (!openaiApiKey) {
    throw new Error('OpenAI API key is required. Please add your API key to continue.');
  }
  
  if (!cloudConvertApiKey) {
    throw new Error('CloudConvert API key is required for document processing. Please ensure it is configured.');
  }
  
  try {
    // Step 1: Convert to JPEG using CloudConvert or direct processing
    console.log('📤 Step 1: Converting file to JPEG format...');
    const jpegImages = await convertFileToJPEG(file, cloudConvertApiKey);
    console.log(`✅ Step 1 Complete: File converted to JPEG format (${jpegImages.length} images)`);
    
    // Step 2: Extract text using GPT Vision OCR from JPEG images
    console.log('🤖 Step 2: Performing GPT Vision OCR on JPEG images...');
    const extractedText = await performGPTOCROnImages(jpegImages, openaiApiKey);
    console.log(`✅ Step 2 Complete: Text extracted via GPT OCR (${extractedText.length} characters)`);
    
    // Step 3: Create organized DOCX from extracted text
    console.log('📄 Step 3: Creating organized DOCX from extracted text...');
    const { docxFile, docxPreview } = await createOrganizedDOCX(extractedText, file.name);
    console.log('✅ Step 3 Complete: Organized DOCX created from OCR text');
    
    // Step 4: Convert DOCX content to JSON
    console.log('🔄 Step 4: Converting DOCX content to structured JSON...');
    const jsonData = await convertDOCXContentToJSON(docxFile, openaiApiKey);
    console.log('✅ Step 4 Complete: JSON extracted from DOCX content');
    
    // Step 5: Build final resume object
    console.log('🏗️ Step 5: Building final resume with CloudConvert pipeline...');
    const finalResume = buildResumeWithCloudConvertPipeline(file, extractedText, docxFile, docxPreview, jsonData, jpegImages);
    console.log('✅ Pipeline Complete: CloudConvert + GPT OCR processing successful!');
    
    // Final session cost summary
    console.log(`💰 FINAL SESSION SUMMARY:`);
    console.log(`   📄 File processed: ${file.name}`);
    console.log(`   🔄 Total GPT API calls: ${sessionTokenUsage.apiCalls}`);
    console.log(`   📥 Total input tokens: ${sessionTokenUsage.totalInputTokens.toLocaleString()}`);
    console.log(`   📤 Total output tokens: ${sessionTokenUsage.totalOutputTokens.toLocaleString()}`);
    console.log(`   🔢 Total tokens used: ${sessionTokenUsage.totalTokens.toLocaleString()}`);
    console.log(`   💵 Total cost USD: ${formatCurrency(sessionTokenUsage.totalCostUSD, 'USD')}`);
    console.log(`   💵 Total cost PHP: ${formatCurrency(sessionTokenUsage.totalCostPHP, 'PHP')}`);
    console.log(`   📊 Average cost per token: ${formatCurrency(sessionTokenUsage.totalCostUSD / sessionTokenUsage.totalTokens, 'USD')}`);
    console.log(`   🎯 Cost breakdown: Vision OCR + JSON Conversion via GPT-4o`);
    
    return finalResume;
    
  } catch (error) {
    console.error('❌ CloudConvert Pipeline Error:', error);
    const errorMessage = error instanceof Error ? error.message : 'Unknown error';
    throw new Error(`Failed to process ${file.name}: ${errorMessage}`);
  }
}

// Step 1: Convert file to JPEG based on file type
async function convertFileToJPEG(file: File, cloudConvertApiKey: string): Promise<string[]> {
  const fileType = file.type.toLowerCase();
  const fileName = file.name.toLowerCase();
  
  console.log(`🔍 Determining conversion method for: ${file.name}`);
  console.log(`📄 File type: ${fileType}`);
  console.log(`📏 File size: ${(file.size / 1024 / 1024).toFixed(2)}MB`);
  
  try {
    // Handle different file types according to new pipeline
    if (fileType.includes('pdf') || fileName.endsWith('.pdf')) {
      console.log('📄 PDF detected → Using CloudConvert for PDF to JPEG conversion');
      return await convertToJPEGWithCloudConvert(file, 'PDF', cloudConvertApiKey);
      
    } else if (fileType.includes('wordprocessingml') || fileName.endsWith('.docx')) {
      console.log('📝 DOCX detected → Using CloudConvert for DOCX to JPEG conversion');
      return await convertToJPEGWithCloudConvert(file, 'DOCX', cloudConvertApiKey);
      
    } else if (fileType.includes('msword') || fileName.endsWith('.doc')) {
      console.log('📝 DOC detected → Using CloudConvert for DOC to JPEG conversion');
      return await convertToJPEGWithCloudConvert(file, 'DOC', cloudConvertApiKey);
      
    } else if (fileType.includes('jpeg') || fileType.includes('jpg') || fileName.endsWith('.jpg') || fileName.endsWith('.jpeg')) {
      console.log('🖼️ JPEG/JPG detected → Direct processing (no conversion needed)');
      const imageUrl = URL.createObjectURL(file);
      return [imageUrl];
      
    } else if (fileType.includes('png') || fileName.endsWith('.png')) {
      console.log('🖼️ PNG detected → Direct processing (no conversion needed)');
      const imageUrl = URL.createObjectURL(file);
      return [imageUrl];
      
    } else {
      throw new Error(`Unsupported file type: ${fileType}. Supported types: PDF, DOC, DOCX, JPG, JPEG, PNG`);
    }
    
  } catch (error) {
    console.error('❌ File conversion failed:', error);
    throw new Error(`Failed to convert file to JPEG: ${error instanceof Error ? error.message : 'Unknown error'}`);
  }
}

// Step 2: Perform GPT Vision OCR on JPEG images
async function performGPTOCROnImages(jpegImages: string[], openaiApiKey: string): Promise<string> {
  console.log(`🤖 Starting GPT Vision OCR on ${jpegImages.length} image(s)...`);
  
  const OpenAI = (await import('openai')).default;
  const openai = new OpenAI({
    apiKey: openaiApiKey,
    dangerouslyAllowBrowser: true
  });
  
  let allExtractedText = '';
  
  try {
    for (let i = 0; i < jpegImages.length; i++) {
      const jpegUrl = jpegImages[i];
      console.log(`📖 Processing image ${i + 1}/${jpegImages.length} with GPT Vision...`);
      
      // Convert to base64 if needed
      let base64Image: string;
      if (jpegUrl.startsWith('data:')) {
        base64Image = jpegUrl;
      } else {
        // Convert blob URL to base64
        const response = await fetch(jpegUrl);
        const blob = await response.blob();
        base64Image = await new Promise((resolve) => {
          const reader = new FileReader();
          reader.onloadend = () => resolve(reader.result as string);
          reader.readAsDataURL(blob);
        });
      }
      
      const completion = await openai.chat.completions.create({
        model: "gpt-4o",
        messages: [
          {
            role: "system",
            content: "You are an expert OCR system specialized in extracting text from resume images. Extract ALL visible text exactly as it appears, preserving formatting, spacing, and structure. Include every word, number, date, and detail visible in the image."
          },
          {
            role: "user",
            content: [
              {
                type: "text",
                text: "Please extract ALL text from this resume image. Include every detail visible - names, contact info, job titles, company names, dates, descriptions, skills, education, etc. Preserve the original formatting and structure as much as possible."
              },
              {
                type: "image_url",
                image_url: {
                  url: base64Image
                }
              }
            ]
          }
        ],
        temperature: 0.1,
        max_tokens: 4000
      });
      
      const extractedText = completion.choices[0]?.message?.content;
      
      // Track token usage and costs for this API call
      if (completion.usage) {
        const usage: TokenUsage = {
          prompt_tokens: completion.usage.prompt_tokens,
          completion_tokens: completion.usage.completion_tokens,
          total_tokens: completion.usage.total_tokens
        };
        
        const costs = calculateTokenCosts(usage);
        updateSessionTokenTracking(usage, costs);
        
        console.log(`💰 GPT Vision OCR Page ${i + 1} Token Usage:`);
        console.log(`   📥 Input tokens: ${usage.prompt_tokens.toLocaleString()}`);
        console.log(`   📤 Output tokens: ${usage.completion_tokens.toLocaleString()}`);
        console.log(`   🔢 Total tokens: ${usage.total_tokens.toLocaleString()}`);
        console.log(`   💵 Cost: ${formatCurrency(costs.totalCost, 'USD')} / ${formatCurrency(costs.totalCostPHP, 'PHP')}`);
        console.log(`   💸 Input cost: ${formatCurrency(costs.inputCost, 'USD')} / ${formatCurrency(costs.inputCostPHP, 'PHP')}`);
        console.log(`   💸 Output cost: ${formatCurrency(costs.outputCost, 'USD')} / ${formatCurrency(costs.outputCostPHP, 'PHP')}`);
      }
      
      if (extractedText) {
        allExtractedText += extractedText + '\n\n';
        console.log(`✅ Image ${i + 1} processed: ${extractedText.length} characters extracted`);
      } else {
        console.log(`⚠️ No text extracted from image ${i + 1}`);
      }
    }
    
    console.log(`✅ GPT Vision OCR complete: ${allExtractedText.length} total characters extracted`);
    
    // Display session summary for OCR phase
    console.log(`💰 OCR Phase Summary:`);
    console.log(`   🔄 API calls made: ${sessionTokenUsage.apiCalls}`);
    console.log(`   📥 Total input tokens: ${sessionTokenUsage.totalInputTokens.toLocaleString()}`);
    console.log(`   📤 Total output tokens: ${sessionTokenUsage.totalOutputTokens.toLocaleString()}`);
    console.log(`   🔢 Total tokens used: ${sessionTokenUsage.totalTokens.toLocaleString()}`);
    console.log(`   💵 Total cost: ${formatCurrency(sessionTokenUsage.totalCostUSD, 'USD')} / ${formatCurrency(sessionTokenUsage.totalCostPHP, 'PHP')}`);
    
    return allExtractedText.trim();
    
  } catch (error) {
    console.error('❌ GPT Vision OCR failed:', error);
    throw new Error(`GPT OCR failed: ${error instanceof Error ? error.message : 'Unknown error'}`);
  }
}

// Build final resume object with CloudConvert pipeline metadata
function buildResumeWithCloudConvertPipeline(
  originalFile: File,
  extractedText: string,
  docxFile: File,
  docxPreview: string,
  jsonData: any,
  jpegImages: string[]
): ProcessedResume {
  // Return pure resume content only
  const pureResumeData = {
    // Pure resume content (flexible structure based on actual content)
    ...jsonData
  };
  
  // Add internal UI-only metadata (will be filtered out in JSON display)
  (pureResumeData as any)._uiMetadata = {
    docxFileName: docxFile.name,
    docxSize: docxFile.size,
    docxPreview: docxPreview,
    contentSource: 'CloudConvert + GPT Pipeline'
  };
  
  return pureResumeData;
}

// Determine processing method based on file type
function determineCloudConvertProcessingMethod(fileType: string): string {
  const type = fileType.toLowerCase();
  
  if (type.includes('pdf')) return 'PDF→CloudConvert→JPEG→GPT-OCR→DOCX→JSON';
  if (type.includes('wordprocessingml') || type.includes('docx')) return 'DOCX→CloudConvert→JPEG→GPT-OCR→DOCX→JSON';
  if (type.includes('msword') || type.includes('doc')) return 'DOC→CloudConvert→JPEG→GPT-OCR→DOCX→JSON';
  if (type.includes('jpeg') || type.includes('jpg')) return 'JPEG→GPT-OCR→DOCX→JSON';
  if (type.includes('png')) return 'PNG→GPT-OCR→DOCX→JSON';
  
  return 'Unknown→CloudConvert→JPEG→GPT-OCR→DOCX→JSON';
}

// Step 3: Create organized DOCX from extracted text
async function createOrganizedDOCX(extractedText: string, originalFileName: string): Promise<{ docxFile: File; docxPreview: string }> {
  console.log('📄 Creating professionally organized DOCX file...');
  console.log(`📝 Extracted text length: ${extractedText.length} characters`);
  console.log(`🎯 Organizing content into professional resume structure`);
  
  try {
    const { Document, Packer, Paragraph, TextRun, AlignmentType } = await import('docx');
    
    console.log('🔧 Analyzing and organizing resume content...');
    
    // First, organize the text into proper resume sections
    const organizedSections = organizeResumeContent(extractedText);
    console.log(`📋 Organized into ${organizedSections.length} sections`);
    
    // Create DOCX with professional formatting
    const docElements: any[] = [];
    
         organizedSections.forEach((section: { title: string; content: string }, index: number) => {
       // Add spacing before sections (except first)
       if (index > 0) {
         docElements.push(new Paragraph({ text: "" }));
       }
       
       // Section Header
       docElements.push(
         new Paragraph({
           children: [
             new TextRun({
               text: section.title,
               size: 28,
               bold: true,
               color: "1f4788"
             })
           ],
           spacing: { after: 120 }
         })
       );
       
       // Section Content
       const contentLines = section.content.split('\n');
       contentLines.forEach((line: string) => {
         if (line.trim()) {
           docElements.push(
             new Paragraph({
               children: [
                 new TextRun({
                   text: line.trim(),
                   size: 22
                 })
               ],
               spacing: { after: 80 }
             })
           );
         }
       });
       
       // Add spacing after section
       docElements.push(new Paragraph({ text: "" }));
     });
    
    const doc = new Document({
      sections: [{
        properties: {},
        children: docElements
      }]
    });
    
    console.log('⚙️ Generating organized DOCX binary data...');
    const uint8Array = await Packer.toBuffer(doc);
    
    // Create DOCX file
    const docxFileName = `organized_${originalFileName.replace(/\.[^/.]+$/, "")}.docx`;
    const docxFile = new File([uint8Array], docxFileName, {
      type: 'application/vnd.openxmlformats-officedocument.wordprocessingml.document'
    });
    
    // Create preview text (organized content)
    const docxPreview = createOrganizedDOCXPreview(organizedSections);
    
    console.log(`✅ Organized DOCX created: ${docxFileName} (${(docxFile.size / 1024).toFixed(1)}KB)`);
    console.log(`📖 Preview shows professionally organized content: ${docxPreview.length} characters`);
    
    return { docxFile, docxPreview };
    
  } catch (error) {
    console.error('❌ Organized DOCX creation failed:', error);
    throw new Error(`Failed to create organized DOCX: ${error instanceof Error ? error.message : 'Unknown error'}`);
  }
}

// Organize resume content into professional sections
function organizeResumeContent(extractedText: string): Array<{ title: string; content: string }> {
  console.log('🎯 Organizing resume content into professional sections...');
  
  const sections: Array<{ title: string; content: string }> = [];
  const lines = extractedText.split('\n').map(line => line.trim()).filter(line => line);
  
  // Initialize section categories
  let personalInfo: string[] = [];
  let summary: string[] = [];
  let experience: string[] = [];
  let education: string[] = [];
  let skills: string[] = [];
  let certifications: string[] = [];
  let projects: string[] = [];
  let languages: string[] = [];
  let other: string[] = [];
  
  let currentSection = 'personal'; // Start with personal info
  
  for (let i = 0; i < lines.length; i++) {
    const line = lines[i];
    const lowerLine = line.toLowerCase();
    
    // Detect section headers and switch context
    if (lowerLine.includes('summary') || lowerLine.includes('objective') || lowerLine.includes('profile')) {
      currentSection = 'summary';
      if (line.length > 50) { // If it's not just a header
        summary.push(line);
      }
    } else if (lowerLine.includes('experience') || lowerLine.includes('employment') || lowerLine.includes('work history')) {
      currentSection = 'experience';
      if (line.length > 20) { // If it's not just a header
        experience.push(line);
      }
    } else if (lowerLine.includes('education') || lowerLine.includes('academic') || lowerLine.includes('degree')) {
      currentSection = 'education';
      if (line.length > 20) { // If it's not just a header
        education.push(line);
      }
    } else if (lowerLine.includes('skills') || lowerLine.includes('technical') || lowerLine.includes('competencies')) {
      currentSection = 'skills';
      if (line.length > 20) { // If it's not just a header
        skills.push(line);
      }
    } else if (lowerLine.includes('certification') || lowerLine.includes('license') || lowerLine.includes('credential')) {
      currentSection = 'certifications';
      if (line.length > 20) { // If it's not just a header
        certifications.push(line);
      }
    } else if (lowerLine.includes('project') || lowerLine.includes('portfolio')) {
      currentSection = 'projects';
      if (line.length > 20) { // If it's not just a header
        projects.push(line);
      }
    } else if (lowerLine.includes('language') || lowerLine.includes('linguistic')) {
      currentSection = 'languages';
      if (line.length > 20) { // If it's not just a header
        languages.push(line);
      }
    } else {
      // Add content to current section
      switch (currentSection) {
        case 'personal':
          // Detect personal info patterns
          if (line.includes('@') || /\b\d{3}[-.]?\d{3}[-.]?\d{4}\b/.test(line) || 
              lowerLine.includes('linkedin') || lowerLine.includes('phone') || 
              lowerLine.includes('email') || lowerLine.includes('address')) {
            personalInfo.push(line);
          } else if (i < 5) { // First few lines likely personal
            personalInfo.push(line);
          } else {
            other.push(line);
          }
          break;
        case 'summary':
          summary.push(line);
          break;
        case 'experience':
          experience.push(line);
          break;
        case 'education':
          education.push(line);
          break;
        case 'skills':
          skills.push(line);
          break;
        case 'certifications':
          certifications.push(line);
          break;
        case 'projects':
          projects.push(line);
          break;
        case 'languages':
          languages.push(line);
          break;
        default:
          other.push(line);
      }
    }
  }
  
  // Build organized sections with proper formatting
  if (personalInfo.length > 0) {
    sections.push({
      title: 'CONTACT INFORMATION',
      content: personalInfo.join('\n')
    });
  }
  
  if (summary.length > 0) {
    sections.push({
      title: 'PROFESSIONAL SUMMARY',
      content: summary.join('\n\n')
    });
  }
  
  if (experience.length > 0) {
    sections.push({
      title: 'PROFESSIONAL EXPERIENCE',
      content: formatExperienceSection(experience)
    });
  }
  
  if (education.length > 0) {
    sections.push({
      title: 'EDUCATION',
      content: formatEducationSection(education)
    });
  }
  
  if (skills.length > 0) {
    sections.push({
      title: 'SKILLS & COMPETENCIES',
      content: skills.join('\n')
    });
  }
  
<<<<<<< HEAD
  // Sort by completeness score (highest first)
  analysisResults.sort((a, b) => b.completenessScore - a.completenessScore);
    
  // Start with the most complete result
  let primary = analysisResults[0].text;
  console.log(`🎯 Primary result: Extraction ${analysisResults[0].index + 1} (score: ${analysisResults[0].completenessScore.toFixed(1)})`);
=======
  if (certifications.length > 0) {
    sections.push({
      title: 'CERTIFICATIONS & LICENSES',
      content: certifications.join('\n')
    });
  }
  
  if (projects.length > 0) {
    sections.push({
      title: 'PROJECTS & PORTFOLIO',
      content: projects.join('\n\n')
    });
  }
>>>>>>> 43420ab8
  
  if (languages.length > 0) {
    sections.push({
      title: 'LANGUAGES',
      content: languages.join('\n')
    });
<<<<<<< HEAD
    
    if (uniqueLines.length > 0) {
      console.log(`📝 Found ${uniqueLines.length} unique lines from extraction ${additional.index + 1}`);
      primary += '\n\n' + uniqueLines.join('\n');
      }
=======
>>>>>>> 43420ab8
  }
  
  if (other.length > 0) {
    sections.push({
      title: 'ADDITIONAL INFORMATION',
      content: other.join('\n')
    });
  }
  
  console.log(`✅ Organized into ${sections.length} professional sections`);
  return sections;
}

// Format experience section with proper spacing
function formatExperienceSection(experience: string[]): string {
  const formatted: string[] = [];
  let currentEntry: string[] = [];
  
  for (const line of experience) {
    // Detect if this looks like a new job entry (company name or job title)
    if (line.includes('|') || /\b(20\d{2}|19\d{2})\b/.test(line) || 
        (line.length < 100 && !line.startsWith('•') && !line.startsWith('-'))) {
      // Save previous entry
      if (currentEntry.length > 0) {
        formatted.push(currentEntry.join('\n'));
        currentEntry = [];
      }
      currentEntry.push(line);
    } else {
      currentEntry.push(line);
    }
  }
  
  // Add last entry
  if (currentEntry.length > 0) {
    formatted.push(currentEntry.join('\n'));
  }
  
  return formatted.join('\n\n');
}

// Format education section with proper spacing
function formatEducationSection(education: string[]): string {
  const formatted: string[] = [];
  let currentEntry: string[] = [];
  
  for (const line of education) {
    // Detect if this looks like a new education entry
    if (line.includes('University') || line.includes('College') || line.includes('School') || 
        line.includes('Degree') || /\b(20\d{2}|19\d{2})\b/.test(line)) {
      // Save previous entry
      if (currentEntry.length > 0) {
        formatted.push(currentEntry.join('\n'));
        currentEntry = [];
      }
      currentEntry.push(line);
    } else {
      currentEntry.push(line);
    }
  }
  
  // Add last entry
  if (currentEntry.length > 0) {
    formatted.push(currentEntry.join('\n'));
  }
  
  return formatted.join('\n\n');
}

// Create organized DOCX preview with professional formatting
function createOrganizedDOCXPreview(sections: Array<{ title: string; content: string }>): string {
  console.log('🎨 Creating organized DOCX preview...');
  
  let preview = '📄 PROFESSIONALLY ORGANIZED RESUME\n';
  preview += '═'.repeat(50) + '\n\n';
  
  sections.forEach((section, index) => {
    // Add spacing between sections (except first)
    if (index > 0) {
      preview += '\n';
    }
    
    // Section header with formatting
    preview += `${section.title}\n`;
    preview += '─'.repeat(section.title.length) + '\n';
    
    // Section content with proper spacing
    const contentLines = section.content.split('\n');
    contentLines.forEach(line => {
      if (line.trim()) {
        preview += `${line.trim()}\n`;
      }
    });
    
    preview += '\n';
  });
  
  console.log(`✅ Organized preview created: ${preview.length} characters`);
  return preview.trim();
}

// Parse organized text into sections (legacy function - kept for compatibility)
function parseOrganizedTextIntoSections(text: string): Array<{ title: string; content: string }> {
  const sections: Array<{ title: string; content: string }> = [];
  const lines = text.split('\n');
  
  let currentSection = '';
  let currentContent: string[] = [];
  
  for (const line of lines) {
    const trimmedLine = line.trim();
    
    // Check if line is a section header (all caps or title case with common section names)
    if (trimmedLine && (
      trimmedLine === trimmedLine.toUpperCase() ||
      /^(PERSONAL INFORMATION|PROFESSIONAL SUMMARY|SUMMARY|OBJECTIVE|EXPERIENCE|EDUCATION|SKILLS|CERTIFICATIONS|PROJECTS|LANGUAGES|REFERENCES)/i.test(trimmedLine)
    )) {
      // Save previous section
      if (currentSection && currentContent.length > 0) {
        sections.push({
          title: currentSection,
          content: currentContent.join('\n').trim()
        });
      }
      
      // Start new section
      currentSection = trimmedLine;
      currentContent = [];
    } else if (currentSection && trimmedLine) {
      currentContent.push(trimmedLine);
    }
  }
  
  // Add last section
  if (currentSection && currentContent.length > 0) {
    sections.push({
      title: currentSection,
      content: currentContent.join('\n').trim()
    });
  }
  
  return sections;
}

// Create well-formatted preview text with proper spacing and structure
function createLiteralDOCXPreview(literalText: string): string {
  if (!literalText) return '📄 EXACT CONTENT FROM ORIGINAL FILE:\n\n(No content available)';
  
  console.log('🎨 Creating formatted DOCX preview...');
  
  // Clean and format the text for better readability
  let formatted = literalText;
  
  // Apply text cleaning first - basic text cleanup
  formatted = formatted
    .replace(/\s+/g, ' ') // Normalize whitespace
    .replace(/\n\s*\n/g, '\n\n') // Clean up multiple newlines
    .trim();
  
  // Additional preview-specific formatting
  // Add proper spacing around section headers
  formatted = formatted.replace(/^(#{1,3})\s*(.+)$/gm, (match, hashes, title) => {
    const level = hashes.length;
    const spacing = level === 1 ? '\n\n' : '\n';
    return `${spacing}${hashes} ${title.trim()}${spacing}`;
  });
  
  // Format bullet points with proper indentation
  formatted = formatted.replace(/^([•○▪▫-]|\d+\.)\s*/gm, '   $1 ');
  
  // Ensure proper spacing between sections
  formatted = formatted.replace(/\n(#{1,3})/g, '\n\n$1');
  
  // Clean up excessive spacing while maintaining structure
  formatted = formatted.replace(/\n\s*\n\s*\n/g, '\n\n');
  
  // Add proper spacing around contact information
  formatted = formatted.replace(/(Phone|Email|Address|LinkedIn|Portfolio):\s*/gi, '\n$1: ');
  
  // Format experience/education entries with better spacing
  formatted = formatted.replace(/(\d{4}[-–]\d{4}|\d{4})\s*\n/g, '$1\n\n');
  
  // Clean up and trim
  formatted = formatted.trim();
  
  console.log(`✅ Preview formatted: ${literalText.length} → ${formatted.length} characters`);
  
  return `📄 FORMATTED CONTENT FROM ORIGINAL FILE:\n\n${formatted}`;
}

// Create preview text for DOCX display (legacy function)
function createDOCXPreview(sections: Array<{ title: string; content: string }>): string {
  let preview = '';
  
  sections.forEach((section, index) => {
    preview += `═══ ${section.title} ═══\n\n`;
    preview += section.content + '\n\n';
    
    if (index < sections.length - 1) {
      preview += '─'.repeat(50) + '\n\n';
    }
  });
  
  return preview;
}

// Legacy function for compatibility
async function createDOCXFromText(extractedText: string, originalFileName: string): Promise<File> {
  console.log('📄 Creating DOCX file from extracted text...');
  console.log(`📝 Text length: ${extractedText.length} characters`);
  
  try {
    // Install docx library dynamically
    const { Document, Packer, Paragraph, TextRun } = await import('docx');
    
    console.log('🔧 Initializing DOCX document...');
    
    // Split text into paragraphs (by double newlines or single newlines)
    const paragraphs = extractedText
      .split(/\n\s*\n/)
      .filter(p => p.trim().length > 0)
      .map(p => p.trim());
    
    console.log(`📋 Creating ${paragraphs.length} paragraphs in DOCX...`);
    
    // Create DOCX document
    const doc = new Document({
      sections: [{
        properties: {},
        children: [
          // Add title
          new Paragraph({
            children: [
              new TextRun({
                text: `Resume: ${originalFileName.replace(/\.[^/.]+$/, "")}`,
                bold: true,
                size: 32
              })
            ]
          }),
          new Paragraph({
            children: [new TextRun({ text: "" })] // Empty line
          }),
          // Add content paragraphs
          ...paragraphs.map(paragraph => 
            new Paragraph({
              children: [
                new TextRun({
                  text: paragraph,
                  size: 24
                })
              ]
            })
          )
        ]
      }]
    });
    
    console.log('⚙️ Generating DOCX binary data...');
    
    // Generate DOCX file as Uint8Array
    const uint8Array = await Packer.toBuffer(doc);
    
    // Convert to File object
    const docxFileName = `extracted_${originalFileName.replace(/\.[^/.]+$/, "")}.docx`;
    const docxFile = new File([uint8Array], docxFileName, {
      type: 'application/vnd.openxmlformats-officedocument.wordprocessingml.document'
    });
    
    console.log(`✅ DOCX file created: ${docxFileName} (${(docxFile.size / 1024).toFixed(1)}KB)`);
    return docxFile;
    
  } catch (error) {
    console.error('❌ DOCX creation failed:', error);
    throw new Error(`Failed to create DOCX file: ${error instanceof Error ? error.message : 'Unknown error'}`);
  }
}

// Step 4: Convert DOCX content to JSON (only what's in DOCX)
async function convertDOCXContentToJSON(docxFile: File, openaiApiKey: string): Promise<any> {
  console.log('🔄 Converting DOCX content to JSON...');
  console.log(`📄 DOCX file: ${docxFile.name} (${(docxFile.size / 1024).toFixed(1)}KB)`);
  
  try {
    // Read the DOCX file content
    console.log('📖 Reading DOCX content...');
    const mammoth = await import('mammoth');
    const arrayBuffer = await docxFile.arrayBuffer();
    const result = await mammoth.extractRawText({ arrayBuffer });
    
    const docxContent = result.value;
    console.log(`✅ DOCX content read: ${docxContent.length} characters`);
    
    if (!docxContent || docxContent.trim().length < 20) {
      throw new Error('DOCX file contains insufficient content');
    }
    
    // Convert DOCX content to JSON using AI (only what's in the DOCX)
    console.log('🤖 Converting DOCX content to structured JSON...');
    const jsonData = await convertTextToFlexibleJSON(docxContent, docxFile.name, openaiApiKey);
    
    // Return clean JSON data without unnecessary metadata
    const enhancedData = {
      ...jsonData
    };
    
    console.log('✅ DOCX content converted to JSON successfully');
    return enhancedData;
    
  } catch (error) {
    console.error('❌ DOCX to JSON conversion failed:', error);
    throw new Error(`Failed to convert DOCX content to JSON: ${error instanceof Error ? error.message : 'Unknown error'}`);
  }
}

// Convert text to flexible JSON (adapts to actual resume content)
async function convertTextToFlexibleJSON(text: string, fileName: string, apiKey: string): Promise<any> {
  try {
    const OpenAI = (await import('openai')).default;
    const openai = new OpenAI({
      apiKey: apiKey,
      dangerouslyAllowBrowser: true
    });
    
    const completion = await openai.chat.completions.create({
      model: "gpt-4o",
      messages: [
        {
          role: "system",
          content: "You are a flexible resume parser. Create a JSON structure that perfectly matches the actual content and organization of this resume. Do not force predetermined fields - adapt the structure to what's actually present."
        },
        {
          role: "user",
          content: `Analyze this resume content and create a JSON structure that perfectly captures its actual organization and content. Be completely flexible and adaptive.

CRITICAL REQUIREMENTS:
1. Create field names based on what's actually in the resume
2. Organize data exactly as it appears in the original document
3. Do not force predetermined structures - adapt to the content
4. Preserve all information without summarizing or modifying
5. Use logical field names that match the resume's sections and content
6. If something doesn't fit common categories, create appropriate new fields
7. Maintain the natural hierarchy and grouping from the original resume
8. Include ALL text content - nothing should be lost

EXAMPLES OF FLEXIBLE STRUCTURES:
- If resume has "Professional Summary" → use "professional_summary" field
- If resume has "Core Competencies" → use "core_competencies" field  
- If resume has "Volunteer Work" → create "volunteer_work" array
- If resume has "Publications" → create "publications" array
- If resume has unique sections → create appropriately named fields

DO NOT use predetermined field names. CREATE fields that match the actual content.

Resume content to analyze:
${text}`
        }
      ],
      temperature: 0.1,
      max_tokens: 2000
    });
    
    const response = completion.choices[0]?.message?.content;
    
    // Track token usage and costs for JSON conversion
    if (completion.usage) {
      const usage: TokenUsage = {
        prompt_tokens: completion.usage.prompt_tokens,
        completion_tokens: completion.usage.completion_tokens,
        total_tokens: completion.usage.total_tokens
      };
      
      const costs = calculateTokenCosts(usage);
      updateSessionTokenTracking(usage, costs);
      
      console.log(`💰 JSON Conversion Token Usage:`);
      console.log(`   📥 Input tokens: ${usage.prompt_tokens.toLocaleString()}`);
      console.log(`   📤 Output tokens: ${usage.completion_tokens.toLocaleString()}`);
      console.log(`   🔢 Total tokens: ${usage.total_tokens.toLocaleString()}`);
      console.log(`   💵 Cost: ${formatCurrency(costs.totalCost, 'USD')} / ${formatCurrency(costs.totalCostPHP, 'PHP')}`);
      console.log(`   💸 Input cost: ${formatCurrency(costs.inputCost, 'USD')} / ${formatCurrency(costs.inputCostPHP, 'PHP')}`);
      console.log(`   💸 Output cost: ${formatCurrency(costs.outputCost, 'USD')} / ${formatCurrency(costs.outputCostPHP, 'PHP')}`);
    }
    
    if (!response) {
      throw new Error('No response from AI');
    }
    
    // Clean and parse JSON
    let cleanResponse = response.trim();
    if (cleanResponse.startsWith('```json')) {
      cleanResponse = cleanResponse.replace(/^```json\s*/, '').replace(/\s*```$/, '');
    } else if (cleanResponse.startsWith('```')) {
      cleanResponse = cleanResponse.replace(/^```\s*/, '').replace(/\s*```$/, '');
    }
    
    const jsonData = JSON.parse(cleanResponse.trim());
    
    // Text is already included in the structured JSON data
    
    console.log(`✅ Comprehensive JSON conversion complete`);
    console.log(`📊 JSON fields populated: ${Object.keys(jsonData).length}`);
    console.log(`📝 Full text preserved: ${text.length} characters`);
    
    return jsonData;
    
  } catch (error) {
    console.error('Comprehensive JSON conversion failed:', error);
    throw new Error(`Failed to convert to comprehensive JSON: ${error instanceof Error ? error.message : 'Unknown error'}`);
  }
}

// Legacy function for compatibility  
async function convertDOCXToJSON(docxFile: File, originalText: string, openaiApiKey: string): Promise<any> {
  console.log('🔄 Converting DOCX to structured JSON...');
  console.log(`📄 DOCX file: ${docxFile.name} (${(docxFile.size / 1024).toFixed(1)}KB)`);
  
  try {
    // Read the DOCX file we just created to verify it contains the text
    console.log('📖 Reading DOCX content for verification...');
    const mammoth = await import('mammoth');
    const arrayBuffer = await docxFile.arrayBuffer();
    const result = await mammoth.extractRawText({ arrayBuffer });
    
    console.log(`✅ DOCX verification: ${result.value.length} characters read`);
    
    // Use OpenAI to convert the text to structured JSON
    console.log('🤖 Sending to OpenAI for JSON structuring...');
    const structuredData = await parseResumeWithOpenAI(originalText, docxFile.name, openaiApiKey);
    
    // Add metadata about the DOCX processing
    const enhancedData = {
      ...structuredData,
      _metadata: {
        originalFileName: docxFile.name,
        docxCreated: true,
        docxSize: docxFile.size,
        processingTimestamp: new Date().toISOString(),
        textLength: originalText.length,
        docxTextLength: result.value.length
      }
    };
    
    console.log('✅ DOCX to JSON conversion complete');
    return enhancedData;
    
  } catch (error) {
    console.error('❌ DOCX to JSON conversion failed:', error);
    throw new Error(`Failed to convert DOCX to JSON: ${error instanceof Error ? error.message : 'Unknown error'}`);
  }
}

// Extract text from PDF (simplified approach)
async function extractTextFromPDF(file: File): Promise<string> {
  try {
    // Try direct text extraction first (for text-based PDFs)
    const pdf2md = await import('@opendocsg/pdf2md');
    const arrayBuffer = await file.arrayBuffer();
    const text = await pdf2md.default(arrayBuffer);
    
    if (text && text.trim().length > 50) {
      console.log('✅ PDF text extracted directly');
      return text;
    }
    
    // If direct extraction fails, fall back to OCR via image conversion
    console.log('📷 PDF requires OCR processing (scanned/image-based)');
    const jpegImages = await convertPDFToJPEGSimple(file);
    let ocrText = '';
    
    for (const jpegDataUrl of jpegImages) {
      const { text: pageText } = await performSimpleOCR(jpegDataUrl);
      ocrText += pageText + '\n';
    }
    
    return ocrText;
    
  } catch (error) {
    console.error('PDF text extraction failed:', error);
    throw new Error(`Failed to extract text from PDF: ${error instanceof Error ? error.message : 'Unknown error'}`);
  }
}

// Extract text from DOCX
async function extractTextFromDOCX(file: File): Promise<string> {
  try {
    const mammoth = await import('mammoth');
    const arrayBuffer = await file.arrayBuffer();
    const result = await mammoth.extractRawText({ arrayBuffer });
    
    if (!result.value || result.value.trim().length < 10) {
      throw new Error('No text found in DOCX file');
    }
    
    console.log('✅ DOCX text extracted');
    return result.value;
    
  } catch (error) {
    console.error('DOCX text extraction failed:', error);
    throw new Error(`Failed to extract text from DOCX: ${error instanceof Error ? error.message : 'Unknown error'}`);
  }
}

// Extract text from images using OCR
async function extractTextFromImage(file: File): Promise<string> {
  try {
    console.log('🔍 Running OCR on image...');
    const objectUrl = URL.createObjectURL(file);
    const { text } = await performSimpleOCR(objectUrl);
    
    if (!text || text.trim().length < 10) {
      throw new Error('No readable text found in image. Please ensure the image is clear and contains text.');
    }
    
    console.log('✅ Image OCR completed');
    return text;
    
  } catch (error) {
    console.error('Image OCR failed:', error);
    throw new Error(`Failed to extract text from image: ${error instanceof Error ? error.message : 'Unknown error'}`);
  }
}

// Simplified OCR for text extraction
async function performSimpleOCR(imageUrl: string): Promise<{ text: string; confidence: number }> {
  try {
    const tesseract = await import('tesseract.js');
    const { data: { text, confidence } } = await tesseract.recognize(imageUrl, 'eng');
    
    // Basic text cleaning
    const cleanedText = text
      .replace(/\s{3,}/g, ' ')
      .replace(/\n{3,}/g, '\n\n')
      .trim();
    
    return { text: cleanedText, confidence };
  } catch (error) {
    throw new Error(`OCR processing failed: ${error instanceof Error ? error.message : 'Unknown error'}`);
  }
}

// Parse resume text using OpenAI GPT-3.5 Turbo
async function parseResumeWithOpenAI(text: string, fileName: string, apiKey: string): Promise<any> {
  let rawResponse = '';
  
  try {
    console.log('🤖 Sending to OpenAI GPT-3.5 Turbo for parsing...');
    
    const OpenAI = (await import('openai')).default;
    const openai = new OpenAI({
      apiKey: apiKey,
      dangerouslyAllowBrowser: true // Note: In production, API calls should be made from server-side
    });
    
    const prompt = createResumeParsingPrompt(text, fileName);
    
    const completion = await openai.chat.completions.create({
      model: "gpt-4o",
      messages: [
        {
          role: "system",
          content: "You are an expert resume parser. Extract structured information from resume text and return it as valid JSON."
        },
        {
          role: "user", 
          content: prompt
        }
      ],
      temperature: 0.1, // Low temperature for consistent parsing
      max_tokens: 2000
    });
    
    const response = completion.choices[0]?.message?.content;
    rawResponse = response || ''; // Store for error handling
    
    if (!response) {
      throw new Error('No response from OpenAI');
    }
    
    console.log('📝 OpenAI response received, parsing JSON...');
    
    // Clean the response - remove markdown code blocks if present
    let cleanResponse = response.trim();
    
    // Remove ```json and ``` wrapper if present
    if (cleanResponse.startsWith('```json')) {
      cleanResponse = cleanResponse.replace(/^```json\s*/, '').replace(/\s*```$/, '');
    } else if (cleanResponse.startsWith('```')) {
      cleanResponse = cleanResponse.replace(/^```\s*/, '').replace(/\s*```$/, '');
    }
    
    // Remove any leading/trailing whitespace
    cleanResponse = cleanResponse.trim();
    
    console.log('🧹 Cleaned response for parsing...');
    console.log('🔍 First 200 chars of cleaned response:', cleanResponse.substring(0, 200));
    
    // Parse the JSON response
    const parsedData = JSON.parse(cleanResponse);
    console.log('✅ OpenAI parsing successful');
    
    return parsedData;
    
  } catch (error) {
    console.error('OpenAI parsing failed:', error);
    
    if (error instanceof Error) {
      if (error.message.includes('API key')) {
        throw new Error('Invalid OpenAI API key. Please check your API key and try again.');
      } else if (error.message.includes('quota')) {
        throw new Error('OpenAI API quota exceeded. Please check your billing and try again.');
      } else if (error.message.includes('Unexpected token') || error.message.includes('JSON')) {
        // Log the problematic response for debugging
        console.error('🔍 Full OpenAI response that failed to parse:', rawResponse);
        throw new Error(`OpenAI returned malformed JSON. Response preview: "${rawResponse.substring(0, 150)}...". Check console for full response.`);
      }
    }
    
    throw new Error(`AI parsing failed: ${error instanceof Error ? error.message : 'Unknown error'}`);
  }
}

// Create the prompt for OpenAI resume parsing
function createResumeParsingPrompt(text: string, fileName: string): string {
  return `
Extract information from this resume and return a JSON object with the following exact structure:

{
  "personalInfo": {
    "name": "Full name",
    "email": "email@example.com", 
    "phone": "phone number",
    "title": "job title/position",
    "location": "city, country",
    "linkedin": "linkedin URL",
    "website": "personal website URL"
  },
  "sections": [
    {
      "title": "SECTION_NAME",
      "content": "full section content"
    }
  ],
  "skills": ["skill1", "skill2", "skill3"],
  "emails": ["email1@example.com"],
  "phones": ["+1234567890"],
  "urls": ["https://example.com"],
  "experience": [
    {
      "company": "Company Name",
      "position": "Job Title", 
      "duration": "Start - End",
      "description": "Job description"
    }
  ],
  "education": [
    {
      "institution": "School Name",
      "degree": "Degree Name",
      "year": "Year/Duration"
    }
  ],
  "summary": "Professional summary or objective"
}

IMPORTANT RULES:
1. Return ONLY valid JSON, no other text
2. If a field is not found, use empty string "" or empty array []
3. Extract ALL email addresses, phone numbers, and URLs found
4. Include ALL skills mentioned (technical, soft skills, tools, languages)
5. Parse experience entries with company, position, duration, description
6. Extract education with institution, degree, and year
7. Identify clear sections like EXPERIENCE, EDUCATION, SKILLS, etc.

Resume filename: ${fileName}

Resume text:
${text}
`;
}

// Build resume with DOCX preview 
function buildResumeWithDOCXPreview(
  file: File, 
  organizedText: string, 
  docxFile: File, 
  docxPreview: string, 
  jsonData: any
): ProcessedResume {
  console.log('🏗️ Building clean resume JSON from DOCX content...');
  
  // Create clean resume structure with ONLY DOCX content
  const cleanResumeJSON: ProcessedResume = {
    // Clean JSON data from DOCX (main content)
    ...jsonData,
    
    // Minimal metadata for UI functionality only
    docxMetadata: {
      docxFileName: docxFile.name,
      docxSize: docxFile.size,
      docxPreview: docxPreview,
      sectionsCount: jsonData.sections?.length || 0,
      contentSource: 'DOCX_CONTENT_ONLY'
    }
  };
  
  console.log('📊 Clean DOCX Content Statistics:');
  console.log(`   📄 DOCX source: ${docxFile.name} (${(docxFile.size / 1024).toFixed(1)}KB)`);
  console.log(`   📖 DOCX preview: ${docxPreview.length} characters`);
  console.log(`   🎯 Sections found: ${jsonData.sections?.length || 0}`);
  console.log(`   💼 Experience entries: ${jsonData.experience?.length || 0}`);
  console.log(`   🎓 Education entries: ${jsonData.education?.length || 0}`);
  console.log(`   ⭐ Skills found: ${jsonData.skills?.length || 0}`);
  console.log(`   🏆 Certifications: ${jsonData.certifications?.length || 0}`);
  console.log(`   🌐 Languages: ${jsonData.languages?.length || 0}`);
  console.log(`   📁 Projects: ${jsonData.projects?.length || 0}`);
  console.log('✅ Clean JSON from DOCX content ready!');
  
  return cleanResumeJSON;
}

// Legacy function for compatibility
function buildFinalResumeJSON(file: File, extractedText: string, aiParsedData: any): ProcessedResume {
  console.log('🏗️ Building final resume JSON with pipeline metadata...');
  
  const currentTime = new Date().toISOString();
  const fileTypeDisplay = getFileTypeDisplay(file.type);
  
  const resumeJSON: ProcessedResume = {
    // Metadata
    fileName: file.name,
    fileType: file.type,
    processingMethod: `${fileTypeDisplay} → API Extraction → DOCX Creation → JSON Conversion`,
    extractedAt: currentTime,
    ocrConfidence: 95, // AI-based processing is highly reliable
    
    // Raw data
    rawText: extractedText,
    jpegImages: [], // Not used in new pipeline
    
    // Parsed information (new structure)
    parsed: {
      personalInfo: aiParsedData.personalInfo || {},
      sections: aiParsedData.sections || [],
      skills: aiParsedData.skills || [],
      emails: aiParsedData.emails || [],
      phones: aiParsedData.phones || [],
      urls: aiParsedData.urls || []
    },
    
    // Legacy compatibility fields
    personalInfo: aiParsedData.personalInfo || {},
    experience: aiParsedData.experience || [],
    education: aiParsedData.education || [],
    summary: aiParsedData.summary || '',
    extractedText: extractedText,
    confidence: 95,
    certifications: [],
    languages: [],
    
    // New pipeline metadata
    pipelineMetadata: {
      step1_textExtraction: {
        method: 'API-based extraction',
        success: true,
        textLength: extractedText.length
      },
      step2_docxCreation: {
        method: 'Dynamic DOCX generation',
        success: aiParsedData._metadata?.docxCreated || false,
        docxSize: aiParsedData._metadata?.docxSize || 0
      },
      step3_jsonConversion: {
        method: 'AI-powered structuring',
        success: true,
        timestamp: aiParsedData._metadata?.processingTimestamp || currentTime
      },
      totalProcessingSteps: 4,
      pipelineVersion: '2.0'
    }
  };
  
  console.log('📊 Pipeline Statistics:');
  console.log(`   📄 Original file: ${file.name} (${fileTypeDisplay})`);
  console.log(`   📝 Text extracted: ${extractedText.length} characters`);
  console.log(`   📋 DOCX created: ${aiParsedData._metadata?.docxCreated ? 'Yes' : 'No'}`);
  console.log(`   🎯 JSON fields: ${Object.keys(aiParsedData).length}`);
  console.log('✅ Final resume JSON built successfully with full pipeline metadata');
  
  return resumeJSON;
}

// Helper function to get file type display name
function getFileTypeDisplay(fileType: string): string {
  if (fileType.includes('pdf')) return 'PDF';
  if (fileType.includes('docx')) return 'DOCX';
  if (fileType.includes('doc')) return 'DOC';
  if (fileType.includes('png')) return 'PNG';
  if (fileType.includes('jpeg') || fileType.includes('jpg')) return 'JPEG';
  return 'Unknown';
}

// Convert PDF to JPEG using PDF.js with enhanced error handling
async function convertPDFToJPEG(file: File): Promise<string[]> {
  // Try the simple approach first, then fallback to complex
  try {
    return await convertPDFToJPEGSimple(file);
  } catch (simpleError) {
    console.warn('Simple PDF conversion failed, trying advanced method:', simpleError);
    return await convertPDFToJPEGAdvanced(file);
  }
}

// Simple PDF conversion method
async function convertPDFToJPEGSimple(file: File): Promise<string[]> {
  try {
    console.log('🔧 Trying simple PDF.js approach...');
    
    const pdfjsLib = await import('pdfjs-dist');
    
    // Use a reliable CDN worker URL
    pdfjsLib.GlobalWorkerOptions.workerSrc = `https://cdnjs.cloudflare.com/ajax/libs/pdf.js/3.11.174/pdf.worker.min.js`;
    
    const arrayBuffer = await file.arrayBuffer();
    const pdf = await pdfjsLib.getDocument({ data: arrayBuffer }).promise;
    
    console.log(`✅ PDF loaded with ${pdf.numPages} page(s)`);
    
    const canvas = document.createElement('canvas');
    const context = canvas.getContext('2d');
    if (!context) throw new Error('Could not create canvas context');
    
    // Process only first page for simplicity
    const page = await pdf.getPage(1);
    const viewport = page.getViewport({ scale: 2.0 });
    
    canvas.width = viewport.width;
    canvas.height = viewport.height;
    
    // Fill white background
    context.fillStyle = 'white';
    context.fillRect(0, 0, canvas.width, canvas.height);
    
    await page.render({ canvasContext: context, viewport }).promise;
    const jpegDataUrl = canvas.toDataURL('image/jpeg', 0.95);
    
    console.log('✅ Simple PDF conversion successful');
    return [jpegDataUrl];
    
  } catch (error) {
    console.error('Simple PDF conversion failed:', error);
    throw error;
  }
}

// Advanced PDF conversion method with full error handling
async function convertPDFToJPEGAdvanced(file: File): Promise<string[]> {
  try {
    console.log('🔧 Initializing advanced PDF.js...');
    
    // Try different PDF.js loading approaches
    let pdfjsLib: any;
    
    try {
      // Method 1: Dynamic import with explicit worker setup
      pdfjsLib = await import('pdfjs-dist');
      
      // Set up worker with multiple fallback URLs
      const workerUrls = [
        `https://cdnjs.cloudflare.com/ajax/libs/pdf.js/3.11.174/pdf.worker.min.js`,
        `https://unpkg.com/pdfjs-dist@3.11.174/build/pdf.worker.min.js`,
        `/pdf.worker.min.js` // Local fallback
      ];
      
      for (const workerUrl of workerUrls) {
        try {
          pdfjsLib.GlobalWorkerOptions.workerSrc = workerUrl;
          console.log(`🔧 Trying worker URL: ${workerUrl}`);
          break;
        } catch (workerError) {
          console.warn(`Worker URL failed: ${workerUrl}`, workerError);
          continue;
        }
      }
      
    } catch (importError) {
      console.error('PDF.js import failed:', importError);
      throw new Error('Failed to load PDF.js library. Please refresh the page and try again.');
    }
    
    // Prepare PDF document
    const arrayBuffer = await file.arrayBuffer();
    console.log(`📄 Loading PDF (${(arrayBuffer.byteLength / 1024 / 1024).toFixed(2)}MB)...`);
    
    const loadingTask = pdfjsLib.getDocument({ 
      data: arrayBuffer,
      cMapUrl: 'https://cdn.jsdelivr.net/npm/pdfjs-dist@3.11.174/cmaps/',
      cMapPacked: true,
      disableAutoFetch: true,
      disableStream: true,
      standardFontDataUrl: 'https://cdn.jsdelivr.net/npm/pdfjs-dist@3.11.174/standard_fonts/'
    });
    
    const pdf = await loadingTask.promise;
    console.log(`✅ PDF loaded successfully with ${pdf.numPages} page(s)`);
    
    const canvas = document.createElement('canvas');
    const context = canvas.getContext('2d');
    if (!context) throw new Error('Could not create canvas context');
    
    const jpegImages: string[] = [];
    const pagesToProcess = Math.min(pdf.numPages, 3); // Process max 3 pages
    
    for (let pageNum = 1; pageNum <= pagesToProcess; pageNum++) {
      try {
        console.log(`🎨 Rendering page ${pageNum}/${pagesToProcess}...`);
        
        const page = await pdf.getPage(pageNum);
        const viewport = page.getViewport({ scale: 2.0 }); // High resolution for OCR
        
        
        canvas.width = viewport.width;
        canvas.height = viewport.height;
        
        // Clear canvas with white background
        context.fillStyle = 'white';
        context.fillRect(0, 0, canvas.width, canvas.height);
        
        const renderContext = {
          canvasContext: context,
          viewport: viewport,
          background: 'white'
        };
        
        await page.render(renderContext).promise;
        const jpegDataUrl = canvas.toDataURL('image/jpeg', 0.95);
        jpegImages.push(jpegDataUrl);
        
        console.log(`✅ Page ${pageNum} converted to JPEG (${(jpegDataUrl.length / 1024).toFixed(1)}KB)`);
        
      } catch (pageError) {
        console.error(`Failed to process page ${pageNum}:`, pageError);
        // Continue with other pages
      }
    }
    
    if (jpegImages.length === 0) {
      throw new Error('No pages could be converted to JPEG');
    }
    
    return jpegImages;
    
  } catch (error) {
    console.error('❌ PDF conversion error:', error);
    
    // Provide user-friendly error message
    if (error instanceof Error) {
      if (error.message.includes('Invalid PDF')) {
        throw new Error('The PDF file appears to be corrupted or invalid. Please try a different file.');
      } else if (error.message.includes('worker')) {
        throw new Error('PDF processing service is unavailable. Please refresh the page and try again.');
      } else if (error.message.includes('network')) {
        throw new Error('Network error while processing PDF. Please check your internet connection.');
      }
    }
    
    throw new Error(`PDF conversion failed: ${error instanceof Error ? error.message : 'Unknown error'}. Try converting the PDF to an image first.`);
  }
}

// Convert DOCX to JPEG (DOCX → HTML → DOM → JPEG)
async function convertDOCXToJPEG(file: File): Promise<string[]> {
  try {
    const mammoth = await import('mammoth');
    const html2canvas = await import('html2canvas');
    
    console.log('📝 Converting DOCX to HTML...');
    const arrayBuffer = await file.arrayBuffer();
    const result = await mammoth.convertToHtml({ arrayBuffer });
    
    // Create styled container for rendering
    const tempDiv = document.createElement('div');
    tempDiv.innerHTML = result.value;
    tempDiv.style.cssText = `
      width: 800px;
      padding: 40px;
      font-family: 'Times New Roman', serif;
      font-size: 12px;
      line-height: 1.4;
      background-color: white;
      color: black;
      position: absolute;
      top: -9999px;
      left: -9999px;
      border: 1px solid #ccc;
    `;
    
    document.body.appendChild(tempDiv);
    
    console.log('🎨 Rendering HTML to canvas...');
    const canvas = await html2canvas.default(tempDiv, {
      backgroundColor: 'white',
      scale: 2,
      useCORS: true,
      allowTaint: true,
      width: 800,
      height: tempDiv.scrollHeight
    });
    
    document.body.removeChild(tempDiv);
    
    const jpegDataUrl = canvas.toDataURL('image/jpeg', 0.95);
    console.log('✅ DOCX converted to JPEG');
    
    return [jpegDataUrl];
  } catch (error) {
    console.error('DOCX conversion error:', error);
    throw new Error(`DOCX conversion failed: ${error instanceof Error ? error.message : 'Unknown error'}`);
  }
}

// Convert PNG to JPEG (handle transparency)
async function convertPNGToJPEG(file: File): Promise<string[]> {
  return new Promise((resolve, reject) => {
    const canvas = document.createElement('canvas');
    const ctx = canvas.getContext('2d');
    const img = new Image();
    
    img.onload = () => {
      canvas.width = img.width;
      canvas.height = img.height;
      
      if (!ctx) {
        reject(new Error('Could not create canvas context'));
        return;
      }
      
      // Fill white background (replace PNG transparency)
      ctx.fillStyle = 'white';
      ctx.fillRect(0, 0, canvas.width, canvas.height);
      
      // Draw PNG image on white background
      ctx.drawImage(img, 0, 0);
      
      const jpegDataUrl = canvas.toDataURL('image/jpeg', 0.95);
      console.log('✅ PNG converted to JPEG');
      resolve([jpegDataUrl]);
    };
    
    img.onerror = () => reject(new Error('Failed to load PNG image'));
    img.src = URL.createObjectURL(file);
  });
}

// DOC file conversion (requires server-side or external service)
async function convertDOCToJPEG(file: File): Promise<string[]> {
  // For now, throw error - DOC requires server-side conversion
  throw new Error('DOC file conversion requires server-side processing. Please convert to DOCX or PDF first.');
}

// Advanced OCR processing with enhanced settings
async function performAdvancedOCR(jpegDataUrl: string): Promise<{ text: string; confidence: number }> {
  try {
    const tesseract = await import('tesseract.js');
    
    const worker = await tesseract.createWorker('eng');
    
    // Configure for resume processing
    await worker.setParameters({
      tessedit_char_whitelist: 'ABCDEFGHIJKLMNOPQRSTUVWXYZabcdefghijklmnopqrstuvwxyz0123456789.,()[]{}:;@#$%&*+-=/<>?!"\' \n\t',
      tessedit_pageseg_mode: tesseract.PSM.AUTO,
      preserve_interword_spaces: '1'
    });
    
    const { data: { text, confidence } } = await worker.recognize(jpegDataUrl);
    await worker.terminate();
    
    // Clean OCR text
    const cleanedText = cleanOCRText(text);
    
    return { text: cleanedText, confidence };
  } catch (error) {
    console.error('OCR error:', error);
    throw new Error(`OCR processing failed: ${error instanceof Error ? error.message : 'Unknown error'}`);
  }
}

// Build comprehensive resume JSON following the specification
function buildComprehensiveResumeJSON(
  file: File, 
  fullText: string, 
  jpegImages: string[], 
  averageConfidence: number
): ProcessedResume {
  console.log('🏗️ Building comprehensive resume JSON...');
  
  // Extract data using new comprehensive approach
  const personalInfo = extractPersonalInfo(fullText);
  const sections = extractSections(fullText);
  const emails = extractEmails(fullText);
  const phones = extractPhones(fullText);
  const urls = extractUrls(fullText);
  const skills = extractSkills(fullText);
  
  // Determine processing method
  const processingMethod = getProcessingMethod(file.type);
  
  const resumeJSON: ProcessedResume = {
    // Metadata
    fileName: file.name,
    fileType: file.type,
    processingMethod,
    extractedAt: new Date().toISOString(),
    ocrConfidence: averageConfidence,
    
    // Raw data
    rawText: fullText,
    jpegImages,
    
    // Parsed information
    parsed: {
      personalInfo,
      sections,
      skills,
      emails,
      phones,
      urls
    },
    
    // Legacy compatibility fields
    personalInfo,
    experience: extractLegacyExperience(sections),
    education: extractLegacyEducation(sections),
    summary: extractLegacySummary(sections),
    extractedText: fullText,
    confidence: averageConfidence,
    certifications: [],
    languages: []
  };
  
  console.log('✅ Resume JSON built successfully');
  return resumeJSON;
}

// Helper functions for the new comprehensive approach
function getProcessingMethod(fileType: string): string {
  if (fileType.includes('pdf')) return 'PDF→JPEG→OCR';
  if (fileType.includes('docx')) return 'DOCX→JPEG→OCR';
  if (fileType.includes('doc')) return 'DOC→JPEG→OCR';
  if (fileType.includes('png')) return 'PNG→JPEG→OCR';
  if (fileType.includes('jpeg') || fileType.includes('jpg')) return 'JPEG→OCR';
  return 'Unknown→JPEG→OCR';
}

function extractEmails(text: string): string[] {
  const emailRegex = /\b[A-Za-z0-9._%+-]+@[A-Za-z0-9.-]+\.[A-Z|a-z]{2,}\b/g;
  return [...new Set(text.match(emailRegex) || [])];
}

function extractPhones(text: string): string[] {
  const phonePatterns = [
    /(?:\+63|0)\s*[0-9]{3}\s*[0-9]{3}\s*[0-9]{4}/g,
    /(?:\+1)?\s*\(?[0-9]{3}\)?\s*[-.\s]?[0-9]{3}[-.\s]?[0-9]{4}/g,
    /(?:\+[0-9]{1,3}[-.\s]?)?[0-9]{3,4}[-.\s]?[0-9]{3,4}[-.\s]?[0-9]{3,4}/g
  ];
  
  const phones: string[] = [];
  phonePatterns.forEach(pattern => {
    const matches = text.match(pattern);
    if (matches) phones.push(...matches);
  });
  
  return [...new Set(phones)];
}

function extractUrls(text: string): string[] {
  const urlRegex = /https?:\/\/[^\s]+/g;
  return [...new Set(text.match(urlRegex) || [])];
}

function extractSections(text: string): Array<{ title: string; content: string }> {
  const lines = text.split('\n').filter(line => line.trim());
  const sections: Array<{ title: string; content: string }> = [];
  
  const sectionHeaders = [
    'SUMMARY', 'OBJECTIVE', 'PROFILE', 'PROFESSIONAL SUMMARY',
    'EXPERIENCE', 'WORK EXPERIENCE', 'EMPLOYMENT', 'PROFESSIONAL EXPERIENCE', 'CAREER HISTORY',
    'EDUCATION', 'ACADEMIC BACKGROUND', 'EDUCATIONAL BACKGROUND',
    'SKILLS', 'TECHNICAL SKILLS', 'CORE COMPETENCIES', 'KEY SKILLS',
    'PROJECTS', 'KEY PROJECTS', 'NOTABLE PROJECTS',
    'CERTIFICATIONS', 'CERTIFICATES', 'PROFESSIONAL CERTIFICATIONS',
    'ACHIEVEMENTS', 'AWARDS', 'HONORS', 'ACCOMPLISHMENTS',
    'LANGUAGES', 'INTERESTS', 'HOBBIES', 'REFERENCES'
  ];
  
  let currentSection = '';
  let sectionContent: string[] = [];
  
  lines.forEach(line => {
    const upperLine = line.trim().toUpperCase();
    
    // Check if line is a section header
    const matchedHeader = sectionHeaders.find(header => 
      upperLine === header || 
      upperLine.includes(header) ||
      header.includes(upperLine)
    );
    
    if (matchedHeader && line.trim().length <= 50) {
      // Save previous section
      if (currentSection && sectionContent.length > 0) {
        sections.push({
          title: currentSection,
          content: sectionContent.join('\n').trim()
        });
      }
      
      // Start new section
      currentSection = matchedHeader;
      sectionContent = [];
    } else if (currentSection && line.trim()) {
      sectionContent.push(line.trim());
    }
  });
  
  // Add last section
  if (currentSection && sectionContent.length > 0) {
    sections.push({
      title: currentSection,
      content: sectionContent.join('\n').trim()
    });
  }
  
  return sections;
}

// Legacy compatibility functions
function extractLegacyExperience(sections: Array<{ title: string; content: string }>): any[] {
  const expSection = sections.find(s => 
    s.title.includes('EXPERIENCE') || s.title.includes('EMPLOYMENT')
  );
  
  if (!expSection) return [];
  
  // Simple parsing for backward compatibility
  return [{
    company: 'Company extracted from sections',
    position: 'Position extracted from sections', 
    duration: 'Duration extracted from sections',
    description: expSection.content.substring(0, 200)
  }];
}

function extractLegacyEducation(sections: Array<{ title: string; content: string }>): any[] {
  const eduSection = sections.find(s => 
    s.title.includes('EDUCATION') || s.title.includes('ACADEMIC')
  );
  
  if (!eduSection) return [];
  
  return [{
    institution: 'Institution extracted from sections',
    degree: 'Degree extracted from sections',
    year: 'Year extracted from sections'
  }];
}

function extractLegacySummary(sections: Array<{ title: string; content: string }>): string {
  const summarySection = sections.find(s => 
    s.title.includes('SUMMARY') || s.title.includes('OBJECTIVE') || s.title.includes('PROFILE')
  );
  
  return summarySection?.content || '';
}

// DOCX Processing (DOCX → JSON)
async function processDOCXResume(file: File): Promise<ProcessedResume> {
  try {
    const mammoth = await import('mammoth');
    const arrayBuffer = await file.arrayBuffer();
    const result = await mammoth.extractRawText({ arrayBuffer });
    
    console.log('Extracted DOCX text:', result.value?.substring(0, 500) + '...');
    
    if (!result.value || result.value.trim().length < 10) {
      throw new Error('No text extracted from DOCX or text too short');
    }
    
    // Note: This old function is replaced by the comprehensive JPEG-first pipeline
    throw new Error('Old DOCX processing - use new pipeline instead');
  } catch (error) {
    console.error('DOCX processing error:', error);
    const errorMessage = error instanceof Error ? error.message : 'Unknown error';
    throw new Error(`Failed to process DOCX: ${errorMessage}`);
  }
}

// DOC Processing - Basic implementation
async function processDOCResume(file: File): Promise<ProcessedResume> {
  // DOC files require server-side processing for best results
  throw new Error('DOC files require API processing. Please use processResumeFile(file, "api")');
}

// Image Processing (JPG/PNG → OCR → JSON)
async function processImageResume(file: File): Promise<ProcessedResume> {
  try {
    console.log('Processing image file with OCR:', file.name, 'Size:', (file.size / 1024 / 1024).toFixed(2) + 'MB');
    
    const tesseract = await import('tesseract.js');
    
    // Enhanced OCR with better settings for resume processing
    const worker = await tesseract.createWorker('eng');
    
    // Configure OCR for better text recognition
    await worker.setParameters({
      tessedit_char_whitelist: 'ABCDEFGHIJKLMNOPQRSTUVWXYZabcdefghijklmnopqrstuvwxyz0123456789.,()[]{}:;@#$%&*+-=/<>?!"\' \n\t',
      tessedit_pageseg_mode: tesseract.PSM.AUTO, // Automatic page segmentation
      preserve_interword_spaces: '1'
    });
    
    console.log('Starting OCR processing...');
    const startTime = Date.now();
    
    const { data: { text, confidence } } = await worker.recognize(file);
    
    const processingTime = Date.now() - startTime;
    console.log(`OCR completed in ${processingTime}ms with confidence: ${confidence}%`);
    console.log('OCR extracted text length:', text.length);
    console.log('OCR text preview:', text.substring(0, 300) + '...');
    
    await worker.terminate();
    
    if (!text || text.trim().length < 20) {
      throw new Error(`OCR extracted very little text (${text.trim().length} characters). The image might be low quality or not contain readable text.`);
    }
    
    if (confidence < 30) {
      console.warn(`Low OCR confidence: ${confidence}%. Results may be inaccurate.`);
    }
    
    // Clean up OCR text (common OCR issues)
    const cleanedText = cleanOCRText(text);
    console.log('Cleaned text length:', cleanedText.length);
    
    // Note: This old function is replaced by the comprehensive JPEG-first pipeline
    throw new Error('Old image processing - use new pipeline instead');
  } catch (error) {
    console.error('Image OCR processing error:', error);
    const errorMessage = error instanceof Error ? error.message : 'Unknown OCR error';
    throw new Error(`Failed to process image with OCR: ${errorMessage}`);
  }
}

// Clean OCR text to fix common recognition issues
function cleanOCRText(text: string): string {
  let cleaned = text;
  
  // Fix common OCR mistakes
  const replacements = [
    // Common character misrecognitions
    [/\b0\b/g, 'O'], // Zero to O
    [/\bl\b/g, 'I'], // lowercase l to I in context
    [/\bS\b(?=[0-9])/g, '5'], // S to 5 before numbers
    [/\bG\b(?=[0-9])/g, '6'], // G to 6 before numbers
    [/\|\|/g, 'll'], // Double pipe to double l
    [/\|(?=[a-zA-Z])/g, 'l'], // Pipe to l before letters
    [/(?<=[a-zA-Z])\|/g, 'l'], // Pipe to l after letters
    
    // Fix spacing issues
    [/\s{3,}/g, ' '], // Multiple spaces to single
    [/\n{3,}/g, '\n\n'], // Multiple newlines to double
    [/([a-z])([A-Z])/g, '$1 $2'], // Add space between lowercase and uppercase
    
    // Fix email and phone patterns that OCR often breaks
    [/(\w+)\s+@\s+(\w+)/g, '$1@$2'], // Fix broken emails
    [/(\d{3})\s*-?\s*(\d{3})\s*-?\s*(\d{4})/g, '$1-$2-$3'], // Fix phone numbers
    
    // Common word fixes
    [/\bskilis\b/gi, 'skills'],
    [/\bexperience\b/gi, 'experience'],
    [/\beducation\b/gi, 'education'],
    [/\bcompany\b/gi, 'company'],
    [/\buniversity\b/gi, 'university'],
    [/\bcollege\b/gi, 'college']
  ];
  
  replacements.forEach(([pattern, replacement]) => {
    if (typeof pattern === 'object' && 'test' in pattern) {
      cleaned = cleaned.replace(pattern as RegExp, replacement as string);
    }
  });
  
  // Remove obviously incorrect characters/lines
  const lines = cleaned.split('\n');
  const filteredLines = lines.filter(line => {
    const trimmed = line.trim();
    // Keep line if it has reasonable content
    return trimmed.length > 0 && 
           !/^[^a-zA-Z0-9]{3,}$/.test(trimmed) && // Skip lines with only special characters
           !/^[|\\\/\-_=+~`!@#$%^&*()]{3,}$/.test(trimmed); // Skip obvious OCR garbage
  });
  
  cleaned = filteredLines.join('\n');
  
  console.log('OCR text cleaning completed');
  return cleaned;
}

// Legacy function - replaced by buildComprehensiveResumeJSON
// (Kept for reference but not used in new pipeline)

// Helper parsing functions
function extractPersonalInfo(text: string) {
  const personalInfo: ProcessedResume['personalInfo'] = {};
  
  console.log('Extracting personal info from text length:', text.length);
  
  // Email regex - more comprehensive
  const emailMatches = text.match(/\b[A-Za-z0-9._%+-]+@[A-Za-z0-9.-]+\.[A-Z|a-z]{2,}\b/g);
  if (emailMatches && emailMatches.length > 0) {
    personalInfo.email = emailMatches[0]; // Take the first email found
  }
  
  // Phone regex - multiple patterns for different formats
  const phonePatterns = [
    /(?:\+63|0)\s*[0-9]{3}\s*[0-9]{3}\s*[0-9]{4}/g,  // Philippines format
    /(?:\+1)?\s*\(?[0-9]{3}\)?\s*[-.\s]?[0-9]{3}[-.\s]?[0-9]{4}/g, // US format
    /(?:\+[0-9]{1,3}[-.\s]?)?[0-9]{3,4}[-.\s]?[0-9]{3,4}[-.\s]?[0-9]{3,4}/g // General international
  ];
  
  for (const pattern of phonePatterns) {
    const phoneMatches = text.match(pattern);
    if (phoneMatches && phoneMatches.length > 0) {
      personalInfo.phone = phoneMatches[0].replace(/\s+/g, ' ').trim();
      break;
    }
  }
  
  // LinkedIn regex - more flexible
  const linkedinPatterns = [
    /(?:linkedin\.com\/in\/)([a-zA-Z0-9-]+)/g,
    /(?:linkedin\.com\/profile\/view\?id=)([a-zA-Z0-9-]+)/g,
    /(?:www\.linkedin\.com\/in\/)([a-zA-Z0-9-]+)/g
  ];
  
  for (const pattern of linkedinPatterns) {
    const linkedinMatch = text.match(pattern);
    if (linkedinMatch) {
      const username = linkedinMatch[0].split('/').pop();
      personalInfo.linkedin = `https://linkedin.com/in/${username}`;
      break;
    }
  }
  
  // GitHub regex - more flexible
  const githubPatterns = [
    /(?:github\.com\/)([a-zA-Z0-9-]+)/g,
    /(?:www\.github\.com\/)([a-zA-Z0-9-]+)/g
  ];
  
  for (const pattern of githubPatterns) {
    const githubMatch = text.match(pattern);
    if (githubMatch) {
      const username = githubMatch[0].split('/').pop();
      personalInfo.github = `https://github.com/${username}`;
      break;
    }
  }
  
  // Name extraction - improved with multiple strategies
  const lines = text.split('\n').filter(line => line.trim());
  
  // Strategy 1: Look for name patterns in first few lines
  for (const line of lines.slice(0, 8)) {
    const cleanLine = line.trim();
    // Skip empty lines, emails, phone numbers, addresses, URLs
    if (cleanLine.length < 2 || 
        cleanLine.includes('@') || 
        cleanLine.match(/[0-9]{3}.*[0-9]{3}.*[0-9]{4}/) ||
        cleanLine.includes('http') ||
        cleanLine.includes('.com') ||
        cleanLine.match(/^[0-9]/) ||
        cleanLine.toLowerCase().includes('resume') ||
        cleanLine.toLowerCase().includes('curriculum') ||
        cleanLine.toLowerCase().includes('cv')) {
      continue;
    }
    
    // Look for name patterns (2-4 words, mostly letters)
    if (cleanLine.match(/^[A-Za-z\s'.-]{2,50}$/) && 
        cleanLine.split(' ').length >= 2 && 
        cleanLine.split(' ').length <= 4 &&
        !personalInfo.name) {
      personalInfo.name = cleanLine;
      break;
    }
  }
  
  // Strategy 2: Look for "Name:" patterns
  if (!personalInfo.name) {
    const nameMatch = text.match(/(?:name|full name)[:\s]+([A-Za-z\s'.-]{2,50})/i);
    if (nameMatch && nameMatch[1]) {
      personalInfo.name = nameMatch[1].trim();
    }
  }
  
  // Address extraction
  const addressPatterns = [
    /(?:address|location)[:\s]+([^:\n]{10,100})/i,
    /([A-Za-z\s,]+(?:City|Street|Ave|Avenue|Road|Rd|St|Drive|Dr|Lane|Ln)[^:\n]{0,50})/i
  ];
  
  for (const pattern of addressPatterns) {
    const addressMatch = text.match(pattern);
    if (addressMatch && addressMatch[1]) {
      personalInfo.address = addressMatch[1].trim();
      break;
    }
  }
  
  console.log('Extracted personal info:', personalInfo);
  return personalInfo;
}

function extractSummary(text: string): string | undefined {
  const summaryPatterns = [
    /(?:summary|objective|profile|about)[:\s]*([\s\S]*?)(?:\n\s*\n|experience|education|skills|work)/i,
    /(?:professional\s+summary)[:\s]*([\s\S]*?)(?:\n\s*\n|experience|education|skills|work)/i
  ];
  
  for (const pattern of summaryPatterns) {
    const match = text.match(pattern);
    if (match && match[1]) {
      return match[1].trim().substring(0, 500); // Limit summary length
    }
  }
  
  return undefined;
}

function extractExperience(text: string): ProcessedResume['experience'] {
  const experience: ProcessedResume['experience'] = [];
  
  console.log('Extracting experience from text...');
  
  // Multiple patterns to find experience section
  const expSectionPatterns = [
    /(?:work\s+experience|professional\s+experience|employment\s+history|career\s+history)[:\s]*([\s\S]*?)(?:education|academic|skills|certifications|qualifications|$)/i,
    /(?:experience)[:\s]*([\s\S]*?)(?:education|academic|skills|certifications|qualifications|$)/i,
    /(?:employment)[:\s]*([\s\S]*?)(?:education|academic|skills|certifications|qualifications|$)/i
  ];
  
  let expText = '';
  for (const pattern of expSectionPatterns) {
    const match = text.match(pattern);
    if (match && match[1] && match[1].trim().length > 50) {
      expText = match[1];
      break;
    }
  }
  
  // If no clear section found, try to extract from the whole text
  if (!expText || expText.trim().length < 50) {
    expText = text;
  }
  
  // Multiple patterns for extracting individual experience entries
  const experiencePatterns = [
    // Pattern 1: Company - Position (Date)
    /([A-Za-z\s&.,'-]+)\s*[-–]\s*([A-Za-z\s&.,'-]+)\s*\(([^)]*[0-9][^)]*)\)/g,
    // Pattern 2: Position at Company (Date)
    /([A-Za-z\s&.,'-]+)\s+at\s+([A-Za-z\s&.,'-]+)\s*\(([^)]*[0-9][^)]*)\)/g,
    // Pattern 3: Company | Position | Date
    /([A-Za-z\s&.,'-]+)\s*\|\s*([A-Za-z\s&.,'-]+)\s*\|\s*([^|\n]*[0-9][^|\n]*)/g,
    // Pattern 4: Company, Position, Date format
    /([A-Za-z\s&.,'-]+),\s*([A-Za-z\s&.,'-]+),\s*([^,\n]*[0-9][^,\n]*)/g
  ];
  
  // Try each pattern
  for (const pattern of experiencePatterns) {
    const matches = [...expText.matchAll(pattern)];
    if (matches && matches.length > 0) {
      matches.forEach(match => {
        let company = '', position = '', duration = '';
        
        if (pattern.source.includes('at')) {
          // Position at Company format
          position = match[1]?.trim() || '';
          company = match[2]?.trim() || '';
          duration = match[3]?.trim() || '';
        } else {
          // Company - Position format
          company = match[1]?.trim() || '';
          position = match[2]?.trim() || '';
          duration = match[3]?.trim() || '';
        }
        
        // Validate entries
        if (company && company.length > 1 && company.length < 100 &&
            position && position.length > 1 && position.length < 100 &&
            duration && duration.match(/[0-9]/)) {
          
          // Clean up duration
          duration = duration.replace(/[()]/g, '').trim();
          
          experience.push({
            company: company,
            position: position,
            duration: duration,
            description: `Work experience at ${company} as ${position}`,
            achievements: []
          });
        }
      });
    }
  }
  
  // Alternative approach: Look for date patterns and work backwards
  if (experience.length === 0) {
    const datePatterns = [
      /(?:jan|feb|mar|apr|may|jun|jul|aug|sep|oct|nov|dec)[a-z]*\s+[0-9]{4}/gi,
      /[0-9]{4}\s*[-–]\s*[0-9]{4}/g,
      /[0-9]{4}\s*[-–]\s*(?:present|current)/gi,
      /[0-9]{1,2}\/[0-9]{4}/g
    ];
    
    for (const datePattern of datePatterns) {
      const dateMatches = [...expText.matchAll(datePattern)];
      dateMatches.forEach(dateMatch => {
        const dateIndex = dateMatch.index!;
        const beforeDate = expText.substring(Math.max(0, dateIndex - 200), dateIndex);
        const lines = beforeDate.split('\n').filter(line => line.trim());
        
        if (lines.length >= 2) {
          const potentialCompany = lines[lines.length - 2]?.trim();
          const potentialPosition = lines[lines.length - 1]?.trim();
          
          if (potentialCompany && potentialPosition &&
              potentialCompany.length > 1 && potentialCompany.length < 100 &&
              potentialPosition.length > 1 && potentialPosition.length < 100) {
            
            experience.push({
              company: potentialCompany,
              position: potentialPosition,
              duration: dateMatch[0],
              description: `Work experience at ${potentialCompany}`,
              achievements: []
            });
          }
        }
      });
    }
  }
  
  // Look for common BPO companies if we found nothing
  if (experience.length === 0) {
    const bpoCompanies = [
      'teleperformance', 'concentrix', 'accenture', 'ibm', 'cognizant', 'sykes', 'sitel',
      'convergys', 'alorica', 'sutherland', 'transcom', 'call center', 'bpo'
    ];
    
    for (const company of bpoCompanies) {
      const companyRegex = new RegExp(company, 'gi');
      const companyMatches = [...text.matchAll(companyRegex)];
      if (companyMatches.length > 0) {
        experience.push({
          company: company.charAt(0).toUpperCase() + company.slice(1),
          position: 'Customer Service Representative',
          duration: 'Date not specified',
          description: `BPO experience at ${company}`,
          achievements: []
        });
      }
    }
  }
  
  console.log('Extracted experience entries:', experience.length);
  return experience;
}

function extractEducation(text: string): ProcessedResume['education'] {
  const education: ProcessedResume['education'] = [];
  
  console.log('Extracting education from text...');
  
  // Multiple patterns to find education section
  const eduSectionPatterns = [
    /(?:educational\s+background|academic\s+background|education\s+history)[:\s]*([\s\S]*?)(?:experience|work|skills|certifications|qualifications|$)/i,
    /(?:education|academic)[:\s]*([\s\S]*?)(?:experience|work|skills|certifications|qualifications|$)/i,
    /(?:qualifications)[:\s]*([\s\S]*?)(?:experience|work|skills|certifications|$)/i
  ];
  
  let eduText = '';
  for (const pattern of eduSectionPatterns) {
    const match = text.match(pattern);
    if (match && match[1] && match[1].trim().length > 20) {
      eduText = match[1];
      break;
    }
  }
  
  // If no clear section found, search entire text
  if (!eduText || eduText.trim().length < 20) {
    eduText = text;
  }
  
  // Common degree patterns
  const degreePatterns = [
    /(?:bachelor['\s]?s?|bs|ba|bsc)\s+(?:of\s+)?(?:science\s+in\s+|arts\s+in\s+|in\s+)?([a-zA-Z\s]+)/gi,
    /(?:master['\s]?s?|ms|ma|msc|mba)\s+(?:of\s+)?(?:science\s+in\s+|arts\s+in\s+|in\s+)?([a-zA-Z\s]+)/gi,
    /(?:doctor\s+of\s+philosophy|phd|doctorate)\s+(?:in\s+)?([a-zA-Z\s]+)/gi,
    /(?:associate\s+degree|associates?)\s+(?:in\s+)?([a-zA-Z\s]+)/gi,
    /(?:diploma|certificate)\s+(?:in\s+)?([a-zA-Z\s]+)/gi
  ];
  
  // Institution patterns
  const institutionPatterns = [
    /([A-Za-z\s]+(?:university|college|institute|academy))/gi,
    /([A-Za-z\s]+\s+(?:university|college|institute|academy))/gi,
    /(?:university|college|institute|academy)\s+(?:of\s+)?([A-Za-z\s]+)/gi
  ];
  
  // Year patterns
  const yearPatterns = [
    /(?:graduated|class\s+of|year)\s*:?\s*([0-9]{4})/gi,
    /([0-9]{4})\s*[-–]\s*([0-9]{4})/g,
    /([0-9]{4})\s*[-–]\s*(?:present|current)/gi,
    /\b([0-9]{4})\b/g
  ];
  
  // Extract degree and institution combinations
  const combinedPatterns = [
    // Pattern: Degree at/from Institution (Year)
    /(bachelor['\s]?s?|master['\s]?s?|phd|doctorate|associate|diploma)[^,\n]*\s+(?:at|from)\s+([^,\n]+)\s*\(?([0-9]{4})?\)?/gi,
    // Pattern: Institution - Degree (Year)
    /([A-Za-z\s]+(?:university|college|institute))\s*[-–]\s*([^,\n]+)\s*\(?([0-9]{4})?\)?/gi,
    // Pattern: Institution, Degree, Year
    /([A-Za-z\s]+(?:university|college|institute))[,\s]+([^,\n]+)[,\s]+([0-9]{4})/gi
  ];
  
  for (const pattern of combinedPatterns) {
    const matches = [...eduText.matchAll(pattern)];
    matches.forEach(match => {
      let institution = '', degree = '', year = '';
      
      if (pattern.source.includes('at|from')) {
        // Degree at Institution format
        degree = match[1]?.trim() || '';
        institution = match[2]?.trim() || '';
        year = match[3]?.trim() || '';
      } else {
        // Institution - Degree format
        institution = match[1]?.trim() || '';
        degree = match[2]?.trim() || '';
        year = match[3]?.trim() || '';
      }
      
      if (institution && degree) {
        education.push({
          institution: institution,
          degree: degree,
          year: year || 'Year not specified'
        });
      }
    });
  }
  
  // Fallback: Extract separately if no combinations found
  if (education.length === 0) {
    const institutions: string[] = [];
    const degrees: string[] = [];
    const years: string[] = [];
    
    // Extract institutions
    for (const pattern of institutionPatterns) {
      const matches = [...eduText.matchAll(pattern)];
      matches.forEach(match => {
        if (match[1] && match[1].trim().length > 3) {
          institutions.push(match[1].trim());
        }
      });
    }
    
    // Extract degrees
    for (const pattern of degreePatterns) {
      const matches = [...eduText.matchAll(pattern)];
      matches.forEach(match => {
        const fullMatch = match[0].trim();
        if (fullMatch && fullMatch.length > 3) {
          degrees.push(fullMatch);
        }
      });
    }
    
    // Extract years
    for (const pattern of yearPatterns) {
      const matches = [...eduText.matchAll(pattern)];
      matches.forEach(match => {
        if (match[1] && match[1].match(/^[0-9]{4}$/)) {
          years.push(match[1]);
        }
      });
    }
    
    // Combine extracted data
    const maxEntries = Math.max(institutions.length, degrees.length);
    for (let i = 0; i < maxEntries; i++) {
      education.push({
        institution: institutions[i] || 'Institution not specified',
        degree: degrees[i] || 'Degree not specified',
        year: years[i] || 'Year not specified'
      });
    }
  }
  
  // Clean up education entries
  const cleanedEducation = education
    .filter(edu => 
      edu.institution && edu.institution.length > 3 && 
      edu.degree && edu.degree.length > 3 &&
      edu.institution !== edu.degree
    )
    .map(edu => ({
      ...edu,
      institution: (edu.institution || '').replace(/[()[\]]/g, '').trim(),
      degree: (edu.degree || '').replace(/[()[\]]/g, '').trim(),
      year: (edu.year || '').replace(/[()[\]]/g, '').trim()
    }));
  
  console.log('Extracted education entries:', cleanedEducation.length);
  return cleanedEducation;
}

function extractSkills(text: string): string[] {
  const skills: string[] = [];
  
  console.log('Extracting skills from text...');
  
  // Multiple patterns to find skills section
  const skillsSectionPatterns = [
    /(?:technical\s+skills|core\s+skills|key\s+skills|skills\s+summary|professional\s+skills)[:\s]*([\s\S]*?)(?:\n\s*\n|experience|education|certifications|qualifications|$)/i,
    /(?:skills|competencies|technologies|proficiencies)[:\s]*([\s\S]*?)(?:\n\s*\n|experience|education|certifications|qualifications|$)/i,
    /(?:expertise)[:\s]*([\s\S]*?)(?:\n\s*\n|experience|education|certifications|qualifications|$)/i
  ];
  
  let skillsText = '';
  for (const pattern of skillsSectionPatterns) {
    const match = text.match(pattern);
    if (match && match[1] && match[1].trim().length > 20) {
      skillsText = match[1];
      break;
    }
  }
  
  // If no clear skills section found, search the entire text
  if (!skillsText || skillsText.trim().length < 20) {
    skillsText = text;
  }
  
  // Comprehensive BPO and general skills list
  const bpoSkills = [
    // Core BPO Skills
    'customer service', 'customer support', 'customer care', 'call center', 'contact center',
    'inbound calls', 'outbound calls', 'chat support', 'email support', 'phone support',
    'technical support', 'help desk', 'troubleshooting', 'problem solving',
    
    // Communication Skills
    'communication', 'verbal communication', 'written communication', 'english proficiency',
    'english communication', 'active listening', 'interpersonal skills',
    
    // Technical Skills
    'microsoft office', 'ms office', 'excel', 'word', 'powerpoint', 'outlook',
    'google workspace', 'google docs', 'google sheets',
    'typing', 'data entry', 'computer skills', 'internet navigation',
    
    // CRM and Software
    'crm', 'salesforce', 'zendesk', 'freshdesk', 'servicenow', 'oracle',
    'sap', 'erp', 'database management', 'sql', 'reporting',
    
    // Soft Skills
    'multitasking', 'time management', 'adaptability', 'teamwork', 'leadership',
    'patience', 'empathy', 'conflict resolution', 'stress management',
    
    // Industry Specific
    'quality assurance', 'qa', 'compliance', 'data analysis', 'reporting',
    'sales', 'lead generation', 'cold calling', 'appointment setting',
    'order processing', 'billing', 'account management'
  ];
  
  const technicalSkills = [
    'html', 'css', 'javascript', 'python', 'java', 'c++', 'php', 'sql',
    'mysql', 'postgresql', 'mongodb', 'redis', 'aws', 'azure', 'gcp',
    'docker', 'kubernetes', 'git', 'github', 'linux', 'windows', 'macos'
  ];
  
  const allSkills = [...bpoSkills, ...technicalSkills];
  
  // Extract skills from skills section
  if (skillsText && skillsText.trim().length > 20) {
    // Extract by common delimiters
    const extractedSkills = skillsText.split(/[,\n•\-\*\|\t·]/)
      .map(skill => skill.trim())
      .map(skill => skill.replace(/^[-•\*·\s]+/, '')) // Remove bullet points
      .map(skill => skill.replace(/[()[\]]/g, '')) // Remove brackets
      .filter(skill => skill.length > 1 && skill.length < 80)
      .filter(skill => !skill.match(/^[0-9]+$/)) // Remove pure numbers
      .filter(skill => !skill.toLowerCase().includes('year')) // Remove "X years" patterns
      .filter(skill => !skill.toLowerCase().includes('experience')); // Remove "experience" words
    
    skills.push(...extractedSkills);
  }
  
  // Search for skills throughout the entire text
  allSkills.forEach(skill => {
    const skillRegex = new RegExp(`\\b${skill.replace(/[.*+?^${}()|[\]\\]/g, '\\$&')}\\b`, 'gi');
    const matches = text.match(skillRegex);
    if (matches && matches.length > 0) {
      // Use proper case version
      const properCaseSkill = skill.split(' ')
        .map(word => word.charAt(0).toUpperCase() + word.slice(1).toLowerCase())
        .join(' ');
      
      if (!skills.some(s => s.toLowerCase() === skill.toLowerCase())) {
        skills.push(properCaseSkill);
      }
    }
  });
  
  // Extract programming languages and technologies
  const techPatterns = [
    /(?:programming\s+languages?|technologies?|tools?)[:\s]*([\s\S]*?)(?:\n\s*\n|experience|education|$)/i,
    /(?:software)[:\s]*([\s\S]*?)(?:\n\s*\n|experience|education|$)/i
  ];
  
  for (const pattern of techPatterns) {
    const match = text.match(pattern);
    if (match && match[1]) {
      const techSkills = match[1].split(/[,\n•\-\*\|]/)
        .map(skill => skill.trim())
        .filter(skill => skill.length > 1 && skill.length < 50);
      skills.push(...techSkills);
    }
  }
  
  // Clean up and deduplicate skills
  const cleanedSkills = skills
    .map(skill => skill.trim())
    .filter(skill => skill.length > 1 && skill.length < 80)
    .filter(skill => !skill.match(/^[0-9\s\-\.]+$/)) // Remove number-only strings
    .filter(skill => !skill.toLowerCase().match(/^(the|and|or|in|at|for|with|by)$/)) // Remove common words
    .map(skill => {
      // Capitalize first letter of each word
      return skill.split(' ')
        .map(word => word.charAt(0).toUpperCase() + word.slice(1).toLowerCase())
        .join(' ');
    });
  
  // Remove duplicates (case-insensitive)
  const uniqueSkills: string[] = [];
  cleanedSkills.forEach(skill => {
    if (!uniqueSkills.some(existing => 
      existing.toLowerCase() === skill.toLowerCase() || 
      existing.toLowerCase().includes(skill.toLowerCase()) ||
      skill.toLowerCase().includes(existing.toLowerCase())
    )) {
      uniqueSkills.push(skill);
    }
  });
  
  console.log('Extracted skills count:', uniqueSkills.length);
  return uniqueSkills.slice(0, 50); // Limit to 50 skills to avoid bloat
}

function extractCertifications(text: string): string[] {
  const certifications: string[] = [];
  
  const certMatch = text.match(/(?:certifications|certificates|licenses)[:\s]*([\s\S]*?)(?:\n\s*\n|experience|education|skills|$)/i);
  if (certMatch) {
    const certText = certMatch[1];
    const extractedCerts = certText.split(/[,\n•\-\*]/)
      .map(cert => cert.trim())
      .filter(cert => cert.length > 0 && cert.length < 100);
    certifications.push(...extractedCerts);
  }
  
  return certifications;
}

function extractLanguages(text: string): string[] {
  const languages: string[] = [];
  
  const langMatch = text.match(/(?:languages)[:\s]*([\s\S]*?)(?:\n\s*\n|experience|education|skills|certifications|$)/i);
  if (langMatch) {
    const langText = langMatch[1];
    const extractedLangs = langText.split(/[,\n•\-\*]/)
      .map(lang => lang.trim())
      .filter(lang => lang.length > 0 && lang.length < 30);
    languages.push(...extractedLangs);
  }
  
  // Common languages for BPO
  const commonLanguages = ['english', 'filipino', 'tagalog', 'cebuano', 'spanish', 'mandarin'];
  commonLanguages.forEach(lang => {
    if (text.toLowerCase().includes(lang) && !languages.some(l => l.toLowerCase() === lang)) {
      languages.push(lang.charAt(0).toUpperCase() + lang.slice(1));
    }
  });
  
  return [...new Set(languages)];
}

function calculateConfidence(text: string, method: 'ocr' | 'document'): number {
  let confidence = method === 'document' ? 85 : 70; // Base confidence
  
  // Boost confidence based on extracted data quality
  if (text.includes('@')) confidence += 5; // Has email
  if (text.match(/\b[0-9]{3}[-.\s]?[0-9]{3}[-.\s]?[0-9]{4}\b/)) confidence += 5; // Has phone
  if (text.toLowerCase().includes('experience')) confidence += 5;
  if (text.toLowerCase().includes('education')) confidence += 5;
  if (text.toLowerCase().includes('skills')) confidence += 5;
  
  return Math.min(confidence, 95); // Cap at 95%
}

// API-based processing (recommended for production)
async function processResumeViaAPI(file: File): Promise<ProcessedResume> {
  const formData = new FormData();
  formData.append('file', file);
  formData.append('type', file.type);
  
  try {
    const response = await fetch('/api/resume/parse', {
      method: 'POST',
      body: formData
    });
    
    if (!response.ok) {
      throw new Error('API processing failed');
    }
    
    const result = await response.json();
    return result.data;
  } catch (error) {
    console.error('API processing error:', error);
    throw new Error('Failed to process resume via API');
  }
}

// Resume validation and scoring
export function validateProcessedResume(resume: ProcessedResume): { 
  isValid: boolean; 
  issues: string[]; 
  score: number;
  suggestions: string[];
} {
  const issues: string[] = [];
  const suggestions: string[] = [];
  let score = 0;
  
  // Check personal info
  if (resume.personalInfo.email) score += 15;
  else {
    issues.push('Missing email address');
    suggestions.push('Add a professional email address');
  }
  
  if (resume.personalInfo.phone) score += 10;
  else {
    issues.push('Missing phone number');
    suggestions.push('Include a contact phone number');
  }
  
  if (resume.personalInfo.name) score += 10;
  else {
    issues.push('Missing full name');
    suggestions.push('Ensure your full name is clearly visible');
  }
  
  // Legacy validation - updated for new comprehensive structure
  if (resume.parsed?.sections?.length > 0) score += 25;
  else {
    issues.push('No structured sections found');
    suggestions.push('Ensure your resume has clear sections');
  }
  
  // Check skills in new structure
  if (resume.parsed?.skills?.length > 0) score += 15;
  else {
    issues.push('No skills listed');
    suggestions.push('List your relevant skills and competencies');
  }
  
  // Check summary
  if (resume.summary) score += 5;
  else suggestions.push('Consider adding a professional summary');
  
  return {
    isValid: issues.length === 0,
    issues,
    score: Math.min(score, 100),
    suggestions
  };
}<|MERGE_RESOLUTION|>--- conflicted
+++ resolved
@@ -1218,14 +1218,7 @@
     });
   }
   
-<<<<<<< HEAD
-  // Sort by completeness score (highest first)
-  analysisResults.sort((a, b) => b.completenessScore - a.completenessScore);
-    
-  // Start with the most complete result
-  let primary = analysisResults[0].text;
-  console.log(`🎯 Primary result: Extraction ${analysisResults[0].index + 1} (score: ${analysisResults[0].completenessScore.toFixed(1)})`);
-=======
+
   if (certifications.length > 0) {
     sections.push({
       title: 'CERTIFICATIONS & LICENSES',
@@ -1239,21 +1232,14 @@
       content: projects.join('\n\n')
     });
   }
->>>>>>> 43420ab8
+
   
   if (languages.length > 0) {
     sections.push({
       title: 'LANGUAGES',
       content: languages.join('\n')
     });
-<<<<<<< HEAD
-    
-    if (uniqueLines.length > 0) {
-      console.log(`📝 Found ${uniqueLines.length} unique lines from extraction ${additional.index + 1}`);
-      primary += '\n\n' + uniqueLines.join('\n');
-      }
-=======
->>>>>>> 43420ab8
+
   }
   
   if (other.length > 0) {
