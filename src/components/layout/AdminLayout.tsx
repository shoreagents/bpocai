'use client'

import { useState } from 'react'
import { motion } from 'framer-motion'
import { usePathname, useRouter } from 'next/navigation'
import { useAuth } from '@/contexts/AuthContext'
import { 
  LayoutDashboard,
  Users,
  FileText,
  Briefcase,
  Gamepad2,
  ClipboardList,
  Trophy,
  ChevronDown,
  Brain,
  Sparkles,
  Settings,
  LogOut,
  ChevronUp,
  Home,
  Cog,
  UserCircle,
  ChevronLeft,
  ChevronRight,
  Wrench,
  TestTube,
  Puzzle,
  Sliders
} from 'lucide-react'
import { Button } from '@/components/ui/button'
import { Badge } from '@/components/ui/badge'
import { Separator } from '@/components/ui/separator'
import { Avatar, AvatarFallback, AvatarImage } from '@/components/ui/avatar'
import { cn } from '@/lib/utils'

interface SidebarItem {
  title: string
  icon: any
  href?: string
  children?: { title: string; href: string }[]
}

const platformItems: SidebarItem[] = [
  { title: 'Dashboard', icon: LayoutDashboard, href: '/admin/dashboard' },
  { title: 'Users', icon: Users, href: '/admin/users' },
  { title: 'Resumes', icon: FileText, href: '/admin/resumes' },
  { title: 'Jobs', icon: Briefcase, href: '/admin/jobs' },
  { title: 'Assessments', icon: ClipboardList, href: '/admin/assessments' },
  { title: 'Games', icon: Gamepad2, href: '/admin/games' },
  { title: 'Leaderboards', icon: Trophy, href: '/admin/leaderboards' }
]

const managementItems: SidebarItem[] = [
  { 
    title: 'Assessments', 
    icon: TestTube, 
    children: [
      { title: 'DISC Personality', href: '/admin/management/assessments/disc-personality' },
      { title: 'Typing Speed Test', href: '/admin/management/assessments/typing-speed' },
      { title: 'Logical Reasoning', href: '/admin/management/assessments/logical-reasoning' },
      { title: 'Communication Skills', href: '/admin/management/assessments/communication-skills' },
      { title: 'Workplace Judgment', href: '/admin/management/assessments/workplace-judgment' }
    ]
  },
  { 
    title: 'Games', 
    icon: Puzzle, 
    children: [
      { title: 'Broken Briefs', href: '/admin/management/games/broken-briefs' },
      { title: 'Call Flow Builder', href: '/admin/management/games/call-flow-builder' },
      { title: 'Inbox Zero', href: '/admin/management/games/inbox-zero' },
      { title: 'Logic Grid', href: '/admin/management/games/logic-grid' },
      { title: 'Right Choice', href: '/admin/management/games/right-choice' },
      { title: 'Task Juggler', href: '/admin/management/games/task-juggler' },
      { title: 'Typing Hero', href: '/admin/management/games/typing-hero' }
    ]
  }
]

const settingsItems: SidebarItem[] = [
  { title: 'General Settings', icon: Sliders, href: '/admin/settings/general' }
]

interface AdminLayoutProps {
  children: React.ReactNode
  title?: string
  description?: string
  adminUser?: {
    id: string
    email: string
    full_name: string
    is_admin: boolean
    admin_level: 'user' | 'admin'
    avatar_url?: string
  } | null
}

export default function AdminLayout({ 
  children, 
  title = "Admin Panel", 
  description = "Manage BPOC.AI platform",
  adminUser 
}: AdminLayoutProps) {
  const { user } = useAuth()
  const [expandedItems, setExpandedItems] = useState<Set<string>>(new Set(['platform', 'management', 'settings']))
  const [userExpanded, setUserExpanded] = useState(false)
  const [sidebarMinimized, setSidebarMinimized] = useState(false)
  const pathname = usePathname()

  // Get user initials for avatar fallback
  const getUserInitials = (fullName: string) => {
    return fullName 
      ? fullName.split(' ').map((n: string) => n[0]).join('').slice(0, 2)
      : 'A'
  }

  const toggleExpanded = (itemTitle: string) => {
    const newExpanded = new Set(expandedItems)
    if (newExpanded.has(itemTitle)) {
      newExpanded.delete(itemTitle)
    } else {
      newExpanded.add(itemTitle)
    }
    setExpandedItems(newExpanded)
  }

  const SidebarItem = ({ item, level = 0, category = 'platform' }: { item: SidebarItem; level?: number; category?: string }) => {
    const router = useRouter()
    const isExpanded = expandedItems.has(item.title)
    const hasChildren = item.children && item.children.length > 0
    const isActive = pathname === item.href || 
                    (pathname === '/admin/dashboard' && item.title === 'Dashboard') ||
                    (pathname === '/admin/users' && item.title === 'Users')

    // Define category colors
    const getCategoryColor = (category: string) => {
      switch (category) {
        case 'platform':
          return 'text-cyan-400'
        case 'management':
          return 'text-purple-400'
        case 'settings':
          return 'text-yellow-400'
        default:
          return 'text-cyan-400'
      }
    }

    const handleClick = () => {
      if (item.href) {
        router.push(item.href)
      } else if (hasChildren) {
        toggleExpanded(item.title)
      }
    }

    return (
      <div>
        <button
          onClick={handleClick}
          className={cn(
            "w-full flex items-center rounded-lg transition-all duration-200 group",
            level === 0 ? "font-medium" : "font-normal",
            isActive ? "bg-white/10" : level === 0 ? "hover:bg-white/10" : "hover:bg-white/5",
            sidebarMinimized ? "justify-center px-2 py-2" : "justify-between px-3 py-2"
          )}
        >
          <div className={cn(
            "flex items-center",
            sidebarMinimized ? "justify-center" : "space-x-3"
          )}>
            <item.icon className={cn(
              "w-4 h-4",
              level === 0 ? getCategoryColor(category) : "text-gray-400"
            )} />
            {!sidebarMinimized && (
              <span className={cn(
                level === 0 ? "text-white" : "text-gray-300"
              )}>
                {item.title}
              </span>
            )}
          </div>
          {hasChildren && !sidebarMinimized && (
            <ChevronUp className={cn(
              "w-4 h-4 transition-transform duration-200",
              isExpanded ? "rotate-0" : "rotate-180"
            )} />
          )}
        </button>
        
        {hasChildren && isExpanded && !sidebarMinimized && (
          <div className="ml-6 mt-2 space-y-1">
            {item.children?.map((child) => {
              const isChildActive = pathname === child.href
              return (
                <button
                  key={child.href}
                  className={cn(
                    "w-full flex items-center space-x-3 px-3 py-2 text-sm rounded-lg transition-all duration-200",
                    isChildActive ? "bg-white/10 text-white" : "hover:bg-white/5 text-gray-300 hover:text-white"
                  )}
                >
                  <span>{child.title}</span>
                </button>
              )
            })}
          </div>
        )}
      </div>
    )
  }

  return (
    <div className="min-h-screen bg-black text-white relative overflow-hidden cyber-grid">
      {/* Background Effects */}
      <div className="absolute inset-0">
        <div className="absolute top-1/4 left-1/4 w-96 h-96 bg-cyan-500/10 rounded-full blur-3xl animate-pulse"></div>
        <div className="absolute bottom-1/3 right-1/4 w-80 h-80 bg-purple-500/10 rounded-full blur-3xl animate-pulse delay-1000"></div>
        <div className="absolute top-1/2 left-1/2 transform -translate-x-1/2 -translate-y-1/2 w-[600px] h-[600px] bg-cyan-500/5 rounded-full blur-3xl"></div>
      </div>
      
      <div className="flex relative z-10">
        {/* Sidebar */}
        <div className={cn(
          "h-screen fixed left-0 top-0 glass-card border-r border-white/10 overflow-y-auto transition-all duration-300",
          sidebarMinimized ? "w-16" : "w-64"
        )}>
          <div className={cn(
            "transition-all duration-300",
            sidebarMinimized ? "p-3" : "p-6"
          )}>
            {/* Header */}
            <div className={cn(
              "flex items-center mb-6",
              sidebarMinimized ? "justify-center" : "space-x-2"
            )}>
              <div className="w-8 h-8 bg-gradient-to-br from-red-500 to-purple-600 rounded-lg flex items-center justify-center">
                <Sparkles className="w-5 h-5 text-white" />
              </div>
              {!sidebarMinimized && (
                <div className="flex items-center space-x-2">
                  <div>
                    <h2 className="text-lg font-bold gradient-text">Admin Panel</h2>
                    <p className="text-xs text-gray-400">BPOC.AI Management</p>
                  </div>
                  <button
                    onClick={() => setSidebarMinimized(!sidebarMinimized)}
                    className="p-1.5 rounded-md hover:bg-white/10 transition-colors border border-white/10"
                    title="Minimize sidebar"
                  >
                    <ChevronLeft className="w-4 h-4 text-gray-300 hover:text-white" />
                  </button>
                </div>
              )}
            </div>

            {/* Minimize Button for minimized state */}
            {sidebarMinimized && (
              <div className="flex justify-center mb-4">
                <button
                  onClick={() => setSidebarMinimized(!sidebarMinimized)}
                  className="p-1.5 rounded-md hover:bg-white/10 transition-colors border border-white/10"
                  title="Expand sidebar"
                >
                  <ChevronRight className="w-4 h-4 text-gray-300 hover:text-white" />
                </button>
              </div>
            )}

            {/* Platform Section */}
            <div className="mb-6">
              <div className={cn(
                "flex items-center mb-3",
                sidebarMinimized ? "justify-center" : "space-x-2"
              )}>
                <Home className="w-4 h-4 text-cyan-400" />
                {!sidebarMinimized && (
                  <span className="text-sm font-semibold text-cyan-400 uppercase tracking-wider">Platform</span>
                )}
              </div>
              <div className="space-y-1">
                {platformItems.map((item) => (
                  <SidebarItem key={item.title} item={item} category="platform" />
                ))}
              </div>
            </div>

            <Separator className="my-6 bg-white/10" />

            {/* Management Section */}
            <div className="mb-6">
                             <div className={cn(
                 "flex items-center mb-3",
                 sidebarMinimized ? "justify-center" : "space-x-2"
               )}>
                                  <Wrench className="w-4 h-4 text-purple-400" />
                                   {!sidebarMinimized && (
                     <span className="text-sm font-semibold text-purple-400 uppercase tracking-wider">Career Tools Management</span>
                   )}
               </div>
              <div className="space-y-1">
                {managementItems.map((item) => (
                  <SidebarItem key={item.title} item={item} category="management" />
                ))}
              </div>
            </div>

            <Separator className="my-6 bg-white/10" />

            {/* Settings Section */}
            <div className="mb-4">
              <div className={cn(
                "flex items-center mb-2",
                sidebarMinimized ? "justify-center" : "space-x-2"
              )}>
                <Cog className="w-4 h-4 text-yellow-400" />
                {!sidebarMinimized && (
                  <span className="text-sm font-semibold text-yellow-400 uppercase tracking-wider">Settings</span>
                )}
              </div>
              <div className="space-y-1">
                {settingsItems.map((item) => (
                  <SidebarItem key={item.title} item={item} category="settings" />
                ))}
              </div>
            </div>

            {/* User Profile Section */}
            <div className="mt-auto pt-6">
              <Separator className="mb-6 bg-white/10" />
              <div className="space-y-2">
                <button
                  onClick={() => setUserExpanded(!userExpanded)}
                  className={cn(
                    "w-full flex items-center rounded-lg hover:bg-white/10 transition-all duration-200",
                    sidebarMinimized ? "justify-center p-3" : "justify-between p-3"
                  )}
                >
                  <div className={cn(
                    "flex items-center",
                    sidebarMinimized ? "justify-center" : "space-x-3"
                  )}>
<<<<<<< HEAD
                    {/* Avatar */}
                    <div className={cn(
                      "bg-gradient-to-br from-cyan-400 to-purple-400 rounded-full flex items-center justify-center overflow-hidden",
                      sidebarMinimized ? "w-8 h-8" : "w-10 h-10"
                    )}>
                      {adminUser?.avatar_url ? (
                        <img
                          src={adminUser.avatar_url}
                          alt="Profile"
                          className="w-full h-full object-cover"
                        />
                      ) : (
                        <span className={cn(
                          "font-bold text-black",
                          sidebarMinimized ? "text-xs" : "text-sm"
                        )}>
                          {getUserInitials(adminUser?.full_name || 'Admin')}
                        </span>
                      )}
                    </div>
=======
                    <Avatar className={cn(
                      sidebarMinimized ? "w-8 h-8" : "w-10 h-10"
                    )}>
                      <AvatarImage 
                        src={user?.user_metadata?.avatar_url || user?.user_metadata?.picture} 
                        alt={adminUser?.full_name || 'Admin'}
                      />
                      <AvatarFallback className="bg-gradient-to-br from-cyan-500 to-purple-600 text-white">
                        <UserCircle className="w-4 h-4" />
                      </AvatarFallback>
                    </Avatar>
>>>>>>> 83753574
                    {!sidebarMinimized && (
                      <div className="text-left">
                        <p className="text-sm font-medium text-white">
                          {adminUser?.full_name || user?.user_metadata?.full_name || 'Admin'}
                        </p>
                        <p className="text-xs text-gray-400">
                          {adminUser?.email || user?.email || 'admin@bpoc.ai'}
                        </p>
                        <p className="text-xs text-cyan-400">
                          Admin
                        </p>
                      </div>
                    )}
                  </div>
                  {!sidebarMinimized && (
                    <ChevronUp className={cn(
                      "w-4 h-4 transition-transform duration-200",
                      userExpanded ? "rotate-0" : "rotate-180"
                    )} />
                  )}
                </button>
                
                {userExpanded && !sidebarMinimized && (
                  <div className="ml-4 mt-2">
                    <button className="w-full flex items-center space-x-3 px-3 py-2 text-sm rounded-lg transition-all duration-200 hover:bg-white/5 text-gray-300 hover:text-white">
                      <LogOut className="w-4 h-4" />
                      <span>Log out</span>
                    </button>
                  </div>
                )}
              </div>
            </div>
          </div>
        </div>

        {/* Main Content */}
        <div className={cn(
          "flex-1 p-8 transition-all duration-300",
          sidebarMinimized ? "ml-16" : "ml-64"
        )}>
          <motion.div
            initial={{ opacity: 0, y: 20 }}
            animate={{ opacity: 1, y: 0 }}
            className="space-y-6"
          >
            {/* Header */}
            <div className="flex items-center justify-between">
              <div>
                <h1 className="text-3xl font-bold gradient-text">{title}</h1>
                <p className="text-gray-400 mt-2">{description}</p>
              </div>
            </div>

            {/* Page Content */}
            {children}
          </motion.div>
        </div>
      </div>
    </div>
  )
} <|MERGE_RESOLUTION|>--- conflicted
+++ resolved
@@ -92,7 +92,6 @@
     full_name: string
     is_admin: boolean
     admin_level: 'user' | 'admin'
-    avatar_url?: string
   } | null
 }
 
@@ -107,13 +106,6 @@
   const [userExpanded, setUserExpanded] = useState(false)
   const [sidebarMinimized, setSidebarMinimized] = useState(false)
   const pathname = usePathname()
-
-  // Get user initials for avatar fallback
-  const getUserInitials = (fullName: string) => {
-    return fullName 
-      ? fullName.split(' ').map((n: string) => n[0]).join('').slice(0, 2)
-      : 'A'
-  }
 
   const toggleExpanded = (itemTitle: string) => {
     const newExpanded = new Set(expandedItems)
@@ -342,28 +334,6 @@
                     "flex items-center",
                     sidebarMinimized ? "justify-center" : "space-x-3"
                   )}>
-<<<<<<< HEAD
-                    {/* Avatar */}
-                    <div className={cn(
-                      "bg-gradient-to-br from-cyan-400 to-purple-400 rounded-full flex items-center justify-center overflow-hidden",
-                      sidebarMinimized ? "w-8 h-8" : "w-10 h-10"
-                    )}>
-                      {adminUser?.avatar_url ? (
-                        <img
-                          src={adminUser.avatar_url}
-                          alt="Profile"
-                          className="w-full h-full object-cover"
-                        />
-                      ) : (
-                        <span className={cn(
-                          "font-bold text-black",
-                          sidebarMinimized ? "text-xs" : "text-sm"
-                        )}>
-                          {getUserInitials(adminUser?.full_name || 'Admin')}
-                        </span>
-                      )}
-                    </div>
-=======
                     <Avatar className={cn(
                       sidebarMinimized ? "w-8 h-8" : "w-10 h-10"
                     )}>
@@ -375,7 +345,6 @@
                         <UserCircle className="w-4 h-4" />
                       </AvatarFallback>
                     </Avatar>
->>>>>>> 83753574
                     {!sidebarMinimized && (
                       <div className="text-left">
                         <p className="text-sm font-medium text-white">
