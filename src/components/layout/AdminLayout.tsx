--- conflicted
+++ resolved
@@ -140,13 +140,10 @@
     const router = useRouter()
     const isExpanded = expandedItems.has(item.title)
     const hasChildren = item.children && item.children.length > 0
-<<<<<<< HEAD
     const isActive = pathname === item.href || 
                     (pathname === '/admin/dashboard' && item.title === 'Dashboard') ||
                     (pathname === '/admin/users' && item.title === 'Users')
-=======
     const isActive = pathname === item.href || (pathname === '/admin/dashboard' && item.title === 'Dashboard')
->>>>>>> 37bffb8b
 
     // Define category colors
     const getCategoryColor = (category: string) => {
