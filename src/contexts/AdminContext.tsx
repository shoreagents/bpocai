--- conflicted
+++ resolved
@@ -45,16 +45,11 @@
       const response = await fetch(`/api/admin/check-status?userId=${user.id}`)
       const data = await response.json()
       
-<<<<<<< HEAD
-      console.log('🔍 Admin check response:', data) // Debug log
-=======
       console.log('Admin check response:', data)
->>>>>>> 83753574
       
       if (data.isAdmin) {
         setIsAdmin(true)
         setAdminUser(data.adminUser)
-        console.log('✅ Admin user data:', data.adminUser) // Debug log
       } else {
         setIsAdmin(false)
         setAdminUser(null)
