'use client';

import React, { useState, useEffect } from 'react';
import { useSearchParams, useRouter, useParams } from 'next/navigation';
import { motion } from 'framer-motion';
import PlacesAutocomplete from '@/components/ui/places-autocomplete';
import { 
  User,
  Briefcase,
  BarChart3,
  Gamepad2,
  ChevronRight,
  Mail,
  Phone,
  MapPin,
  Calendar,
  Star,
  Trophy,
  Medal,
  Heart,
  Eye,
  CheckCircle,
  Building2,
  DollarSign,
  Clock,
  Home,
  Smile,
  Frown,
  Meh,
  Edit3,
  Save,
  X,
  CalendarDays,
  Target,
  FileText,
  TrendingUp,
  Lightbulb,
  ArrowUp,
  ArrowDown,
  Share,
  Zap
  } from 'lucide-react';
import { Button } from '@/components/ui/button';
import { Card, CardContent, CardHeader, CardTitle } from '@/components/ui/card';
import { Badge } from '@/components/ui/badge';
import { Separator } from '@/components/ui/separator';
  import LoadingScreen from '@/components/ui/loading-screen';
  import Header from '@/components/layout/Header';
import { supabase } from '@/lib/supabase';
import { slugify } from '@/lib/utils';
import { useAuth } from '@/contexts/AuthContext';

interface UserProfile {
  id: string;
  first_name?: string;
  last_name?: string;
  full_name: string;
  username?: string;
  email: string;
  phone?: string;
  location?: string;
  position?: string;
  location_place_id?: string;
  location_lat?: number | null;
  location_lng?: number | null;
  location_city?: string;
  location_province?: string;
  location_country?: string;
  avatar_url?: string;
  bio?: string;
  gender?: string;
  gender_custom?: string;
  birthday?: string;
  created_at: string;
  overall_score?: number;
  resume_score?: number;
  completed_games?: number;
  total_games?: number;
  key_strengths?: string[];
  strengths_analysis?: any;
  current_employer?: string;
  current_position?: string;
  current_salary?: string | number;
  notice_period_days?: number;
  current_mood?: string;
  work_status?: string;
  preferred_shift?: string;
  expected_salary?: string;
  work_setup?: string;
  ats_compatibility_score?: number;
  content_quality_score?: number;
  professional_presentation_score?: number;
  skills_alignment_score?: number;
  improvements?: string[];
  recommendations?: string[];
  improved_summary?: string;
  salary_analysis?: any;
  career_path?: any;
  section_analysis?: any;
  game_stats?: {
    bpoc_cultural_stats?: any;
    disc_personality_stats?: any;
    typing_hero_stats?: any;
    ultimate_stats?: any;
    bpoc_cultural_results?: any;
  };
}

export default function ProfilePage() {
const params = useParams();
 const router = useRouter();
  const searchParams = useSearchParams();
 const slug = params.slug as string;

  // Get authentication state
  const { user, loading: authLoading } = useAuth();

  const [userProfile, setUserProfile] = useState<UserProfile | null>(null);
const [loading, setLoading] = useState(true);
const [error, setError] = useState<string | null>(null);
const [isOwner, setIsOwner] = useState<boolean>(false);
const [isAnonymous, setIsAnonymous] = useState<boolean>(false);
  const [activeSection, setActiveSection] = useState<string>('overview');
  const [isMobileMenuOpen, setIsMobileMenuOpen] = useState<boolean>(false);
 const [overallScore, setOverallScore] = useState<number>(0);
  const [isEditingPersonalInfo, setIsEditingPersonalInfo] = useState<boolean>(false);
  const [editedPersonalInfo, setEditedPersonalInfo] = useState({
    first_name: '',
    last_name: '',
    location: '',
    position: '',
    gender: '',
    gender_custom: '',
    birthday: '',
    location_place_id: '',
    location_lat: null,
    location_lng: null,
    location_city: '',
    location_province: '',
    location_country: ''
  });
  const [isEditingWorkStatus, setIsEditingWorkStatus] = useState<boolean>(false);
  const [editedWorkStatus, setEditedWorkStatus] = useState({
    current_employer: '',
    current_salary: '',
    notice_period_days: '',
    current_mood: '',
    work_status: '',
    preferred_shift: '',
    expected_salary: '',
    expected_salary_min: '',
    expected_salary_max: '',
    work_setup: ''
  });
  const [isSaving, setIsSaving] = useState<boolean>(false);

 // Function to determine rank based on overall score
 const getRank = (score: number) => {
 if (score >= 85 && score <= 100) return { rank: 'GOLD', color: 'text-yellow-400', bgColor: 'bg-yellow-500/20', borderColor: 'border-yellow-500/30' }
 if (score >= 65 && score <= 84) return { rank: 'SILVER', color: 'text-gray-300', bgColor: 'bg-gray-500/20', borderColor: 'border-gray-500/30' }
 if (score >= 50 && score <= 64) return { rank: 'BRONZE', color: 'text-orange-400', bgColor: 'bg-orange-500/20', borderColor: 'border-orange-500/30' }
 return { rank: 'None', color: 'text-gray-500', bgColor: 'bg-gray-600/20', borderColor: 'border-gray-600/30' }
}

  // Helper functions for work status field management (matching stepper modal logic)
  const isFieldDisabled = (field: string) => {
    switch (editedWorkStatus.work_status) {
      case 'unemployed-looking-for-work':
      case 'student':
        return ['current_employer', 'current_salary', 'notice_period_days'].includes(field)
      default:
        return false
    }
  }

  const getFieldClassName = (field: string) => {
    const baseClass = "w-full bg-gray-700/50 border-2 border-blue-400/50 rounded-lg px-3 py-2 text-white text-lg font-semibold focus:border-blue-400 focus:bg-gray-700/70 focus:outline-none"
    return isFieldDisabled(field) 
      ? `${baseClass} opacity-60 cursor-not-allowed` 
      : baseClass
  }

  const getFieldPlaceholder = (field: string) => {
    switch (field) {
      case 'current_employer':
        switch (editedWorkStatus.work_status) {
          case 'employed':
            return 'e.g., ABC Company or "Prefer not to disclose"'
          case 'part-time':
            return 'e.g., XYZ Restaurant or "Prefer not to disclose"'
          case 'freelancer':
            return 'e.g., Self-employed / Freelance or "Prefer not to disclose"'
          case 'unemployed-looking-for-work':
            return 'Not applicable - currently unemployed'
          case 'student':
            return 'Not applicable - currently studying'
          default:
            return 'e.g., ABC Company or "Prefer not to disclose"'
        }
      
      case 'current_salary':
        switch (editedWorkStatus.work_status) {
          case 'employed':
            return 'e.g., ₱50,000 or "Prefer not to disclose"'
          case 'part-time':
            return 'e.g., ₱15,000 or "Prefer not to disclose"'
          case 'freelancer':
            return 'e.g., ₱30,000 (monthly average) or "Prefer not to disclose"'
          case 'unemployed-looking-for-work':
            return 'Not applicable - currently unemployed'
          case 'student':
            return 'Not applicable - currently studying'
          default:
            return 'e.g., ₱50,000 or "Prefer not to disclose"'
        }
      
      case 'notice_period_days':
        switch (editedWorkStatus.work_status) {
          case 'employed':
            return 'e.g., 30 days'
          case 'part-time':
            return 'e.g., 15 days'
          case 'freelancer':
            return 'e.g., 0 days (immediate availability)'
          case 'unemployed-looking-for-work':
            return 'Not applicable - currently unemployed'
          case 'student':
            return 'Not applicable - currently studying'
          default:
            return 'e.g., 30 days'
        }
      
      default:
        return ''
    }
  }

  // Handle work status changes and disable/enable fields accordingly (matching stepper modal logic)
useEffect(() => {
    if (!editedWorkStatus.work_status) return

    const newEditedWorkStatus = { ...editedWorkStatus }

    switch (editedWorkStatus.work_status) {
      case 'employed':
      case 'part-time':
        // Enable all fields - no changes needed
        break
      
      case 'unemployed-looking-for-work':
      case 'student':
        // Disable and clear: Current Employer, Current Salary, Notice Period
        newEditedWorkStatus.current_employer = ''
        newEditedWorkStatus.current_salary = ''
        newEditedWorkStatus.notice_period_days = ''
        break
      
      case 'freelancer':
        // Set Notice Period to 0 if no input
        if (!newEditedWorkStatus.notice_period_days) {
          newEditedWorkStatus.notice_period_days = '0'
        }
        break
    }

    // Only update if there are changes
    if (JSON.stringify(newEditedWorkStatus) !== JSON.stringify(editedWorkStatus)) {
      setEditedWorkStatus(newEditedWorkStatus)
    }
  }, [editedWorkStatus.work_status])

  // Sign up CTA component for anonymous users
  const SignUpCTA = ({ title, description, icon: Icon, className = "" }: { title: string; description: string; icon: any; className?: string }) => (
    <div className={`relative ${className}`}>
      <div className="absolute inset-0 bg-gradient-to-r from-blue-500/10 via-purple-500/10 to-indigo-500/10 rounded-2xl blur-xl"></div>
      <div className="relative bg-gradient-to-br from-gray-800/40 to-gray-900/60 rounded-2xl p-8 border border-blue-500/20 backdrop-blur-sm text-center">
        <div className="w-16 h-16 bg-gradient-to-r from-blue-400 to-purple-500 rounded-full flex items-center justify-center mx-auto mb-6">
          <Icon className="w-8 h-8 text-white" />
        </div>
        <h3 className="text-2xl font-bold text-white mb-4">{title}</h3>
        <p className="text-gray-300 text-lg mb-6">{description}</p>
        <Button
          onClick={() => router.push('/auth')}
          className="bg-gradient-to-r from-blue-500 to-purple-600 hover:from-blue-600 hover:to-purple-700 text-white font-semibold px-8 py-3 rounded-lg transition-all duration-300 hover:scale-105"
        >
          Sign Up to Access
        </Button>
      </div>
    </div>
  );

  // Function to start editing personal information
  const startEditingPersonalInfo = () => {
    if (userProfile) {
      setEditedPersonalInfo({
        first_name: userProfile.first_name || '',
        last_name: userProfile.last_name || '',
        location: userProfile.location || '',
        position: userProfile.position || '',
        gender: userProfile.gender || '',
        gender_custom: userProfile.gender_custom || '',
        birthday: userProfile.birthday || '',
        location_place_id: userProfile.location_place_id || '',
        location_lat: userProfile.location_lat || null,
        location_lng: userProfile.location_lng || null,
        location_city: userProfile.location_city || '',
        location_province: userProfile.location_province || '',
        location_country: userProfile.location_country || ''
      });
      setIsEditingPersonalInfo(true);
    }
  };

  // Function to cancel editing
  const cancelEditingPersonalInfo = () => {
    setIsEditingPersonalInfo(false);
    setEditedPersonalInfo({
      first_name: '',
      last_name: '',
      location: '',
      position: '',
      gender: '',
      gender_custom: '',
      birthday: ''
    });
  };

  // Function to save personal information changes
  const savePersonalInfo = async () => {
    if (!userProfile) return;
    
    setIsSaving(true);
    try {
      // Get the current session token
      const { data: { session } } = await supabase.auth.getSession();
      if (!session?.access_token) {
        console.error('No session found');
 return;
}

      // Calculate full name from first and last name
      const fullName = `${editedPersonalInfo.first_name || ''} ${editedPersonalInfo.last_name || ''}`.trim();
      
      const response = await fetch('/api/user/update-profile', {
        method: 'PUT',
        headers: {
          'Content-Type': 'application/json',
          'Authorization': `Bearer ${session.access_token}`,
        },
        body: JSON.stringify({
          userId: userProfile.id,
          ...editedPersonalInfo,
          full_name: fullName
        }),
      });

      if (response.ok) {
        // Update the local state
        setUserProfile(prev => prev ? {
          ...prev,
          ...editedPersonalInfo,
          full_name: fullName
        } : null);
        
        // Update user slug and resume slug if first_name or last_name changed
        if (editedPersonalInfo.first_name || editedPersonalInfo.last_name) {
          const newUserSlug = slugify(fullName);
          const newResumeSlug = `${newUserSlug}-resume`;
          
          try {
            // Update user slug in users table
            const userSlugResponse = await fetch('/api/user/update-profile', {
              method: 'PUT',
              headers: {
                'Content-Type': 'application/json',
                'Authorization': `Bearer ${session.access_token}`,
              },
              body: JSON.stringify({
                userId: userProfile.id,
                slug: newUserSlug
              }),
            });

            if (userSlugResponse.ok) {
              console.log('✅ User slug updated successfully');
              
              // Update resume slug and title in saved_resumes table
              const resumeSlugResponse = await fetch('/api/user/update-resume-slug', {
                method: 'PUT',
                headers: {
                  'Content-Type': 'application/json',
                  'Authorization': `Bearer ${session.access_token}`,
                },
                body: JSON.stringify({
                  userId: userProfile.id,
                  newSlug: newResumeSlug,
                  newTitle: `${fullName}'s Resume`
                }),
              });

              if (resumeSlugResponse.ok) {
                console.log('✅ Resume slug and title updated successfully');
                
                // Redirect to new profile URL
                setTimeout(() => {
                  router.replace(`/${newUserSlug}`);
                }, 1000);
} else {
                console.error('Failed to update resume slug');
}
} else {
              console.error('Failed to update user slug');
            }
          } catch (slugError) {
            console.error('Error updating slugs:', slugError);
          }
        }
        
        setIsEditingPersonalInfo(false);
      } else {
        console.error('Failed to save changes');
      }
} catch (error) {
      console.error('Error saving changes:', error);
} finally {
      setIsSaving(false);
    }
  };

  // Work Status Edit Functions
  const startEditingWorkStatus = () => {
    if (userProfile) {
      // Parse existing salary range if it exists
      let expectedSalaryMin = '';
      let expectedSalaryMax = '';
      
      if (userProfile.expected_salary) {
        const salaryStr = String(userProfile.expected_salary);
        if (salaryStr.includes('-')) {
          const parts = salaryStr.replace(/P+/g, '').split('-');
          expectedSalaryMin = parts[0] || '';
          expectedSalaryMax = parts[1] || '';
        } else {
          expectedSalaryMin = salaryStr.replace(/P+/g, '');
        }
      }

      setEditedWorkStatus({
        current_employer: userProfile.current_employer || '',
        current_salary: String(userProfile.current_salary || ''),
        notice_period_days: String(userProfile.notice_period_days || ''),
        current_mood: userProfile.current_mood || '',
        work_status: userProfile.work_status || '',
        preferred_shift: userProfile.preferred_shift || '',
        expected_salary: userProfile.expected_salary || '',
        expected_salary_min: expectedSalaryMin,
        expected_salary_max: expectedSalaryMax,
        work_setup: userProfile.work_setup || ''
      });
    }
    setIsEditingWorkStatus(true);
  };

  const cancelEditingWorkStatus = () => {
    setIsEditingWorkStatus(false);
    setEditedWorkStatus({
      current_employer: '',
      current_salary: '',
      notice_period_days: '',
      current_mood: '',
      work_status: '',
      preferred_shift: '',
      expected_salary: '',
      expected_salary_min: '',
      expected_salary_max: '',
      work_setup: ''
    });
  };

  const saveWorkStatus = async () => {
    if (!userProfile) return;
    
    setIsSaving(true);
    try {
      // Get the current session token
      const { data: { session } } = await supabase.auth.getSession();
      if (!session?.access_token) {
        console.error('No session found');
return;
      }

      const response = await fetch('/api/user/update-work-status', {
        method: 'PUT',
        headers: {
          'Content-Type': 'application/json',
          'Authorization': `Bearer ${session.access_token}`,
        },
        body: JSON.stringify({
          userId: userProfile.id,
          ...editedWorkStatus
        }),
      });

      if (response.ok) {
        // Update the local state
        setUserProfile(prev => prev ? {
          ...prev,
          current_employer: editedWorkStatus.current_employer,
          current_salary: editedWorkStatus.current_salary as string | number,
          notice_period_days: parseInt(editedWorkStatus.notice_period_days) || 0,
          current_mood: editedWorkStatus.current_mood,
          work_status: editedWorkStatus.work_status,
          preferred_shift: editedWorkStatus.preferred_shift,
          expected_salary: editedWorkStatus.expected_salary,
          work_setup: editedWorkStatus.work_setup
        } : null);
        setIsEditingWorkStatus(false);
} else {
        console.error('Failed to save work status changes');
      }
} catch (error) {
      console.error('Error saving work status changes:', error);
} finally {
      setIsSaving(false);
    }
  };

  // Check if this is resume mode and redirect
 const modeParam = searchParams?.get('mode');
 const slugLower = (slug || '').toLowerCase();
 const inferredMode = slugLower.endsWith('-resume') ? 'resume' : 'profile';
 const initialMode = (modeParam === 'resume' || modeParam === 'profile') ? modeParam : inferredMode;
 const isProfileMode = initialMode === 'profile';

 // Redirect resume mode to separate resume page
 useEffect(() => {
 if (!isProfileMode) {
 router.replace(`/resume/${slug}`);
}
}, [isProfileMode, router, slug]);

 // Don't render anything if we're redirecting
 if (!isProfileMode) {
 return null;
}

  // Fetch user profile data
useEffect(() => {
    const fetchUserProfile = async () => {
 try {
 setLoading(true);
        const res = await fetch(`/api/public/user-by-slug?slug=${encodeURIComponent(slug)}`, { 
 cache: 'no-store'
});
        
        if (!res.ok) {
          setError('Profile not found');
          setLoading(false);
 return;
}
        
 const data = await res.json();
        const user = data.user || {};
        setUserProfile(user);
        
        // Fetch overall score from leaderboard
        if (user.id) {
          try {
            const scoreResponse = await fetch(`/api/leaderboards/user/${user.id}`);
 if (scoreResponse.ok) {
 const scoreData = await scoreResponse.json();
              setOverallScore(scoreData.overall?.overall_score || 0);
}
} catch (error) {
            console.log('Failed to fetch overall score:', error);
            setOverallScore(0);
}
}
 
        // Check if current user is the owner
        // If public=true query parameter is present, always show public view
        const isPublicView = searchParams.get('public') === 'true';
        
        if (isPublicView) {
          setIsOwner(false);
          setIsAnonymous(true);
        } else {
 try {
 const { data: authData } = await supabase.auth.getUser();
 const currentUserId = authData?.user?.id;
            setIsOwner(!!currentUserId && String(currentUserId) === String(user.id || ''));
            setIsAnonymous(!currentUserId);
} catch {
 setIsOwner(false);
            setIsAnonymous(true);
}
        }
        
 setError(null);

} catch (e) {
 setError('Failed to load profile');
} finally {
 // Add a small delay to ensure progress animation completes
 setTimeout(() => {
 setLoading(false);
 }, 500);
}
};

if (slug) {
      fetchUserProfile();
}
}, [slug]);

if (loading) {
    return <LoadingScreen 
      title="Loading Profile"
      subtitle="Fetching your profile information..."
      progressValue={100}
      showProgress={true}
      showStatusIndicators={true}
    />;
  }

  if (error || !userProfile) {
return (
      <div className="min-h-screen bg-black text-white">
<Header />
        <div className="container mx-auto px-4 py-16">
          <div className="text-center">
            <h1 className="text-2xl font-bold text-red-400 mb-4">Profile Not Found</h1>
            <p className="text-gray-400 mb-8">{error || 'The requested profile could not be found.'}</p>
            <Button onClick={() => router.push('/home')} variant="outline">
              Go Home
            </Button>
</div>
</div>
</div>
    );
  }

  const rank = getRank(overallScore);

return (
    <div className="min-h-screen cyber-grid overflow-hidden">
      <Header />

{/* Background Effects */}
<div className="absolute inset-0">
<div className="absolute top-1/4 left-1/4 w-96 h-96 bg-cyan-500/10 rounded-full blur-3xl animate-pulse"></div>
        <div className="absolute top-3/4 right-1/4 w-80 h-80 bg-purple-500/10 rounded-full blur-3xl animate-pulse delay-1000"></div>
        <div className="absolute bottom-1/4 left-1/3 w-64 h-64 bg-blue-500/10 rounded-full blur-3xl animate-pulse delay-2000"></div>
</div>

      <div className="container mx-auto px-4 pt-24 pb-8 relative z-10">
        {/* Single Wide Profile Card */}
        <motion.div
          initial={{ opacity: 0, y: 20 }}
          animate={{ opacity: 1, y: 0 }}
          className="max-w-7xl mx-auto"
        >
          <Card className="bg-gray-900/50 border-gray-800 overflow-hidden">
            {/* Profile Header */}
            <div className="relative overflow-hidden">
              {/* Static Background */}
              <div className="absolute inset-0 bg-gradient-to-br from-cyan-500/10 via-purple-500/10 to-pink-500/10">
                <div className="absolute top-4 left-4 w-20 h-20 bg-cyan-400/20 rounded-full blur-xl"></div>
                <div className="absolute top-8 right-8 w-16 h-16 bg-purple-400/20 rounded-full blur-xl"></div>
                <div className="absolute bottom-4 left-1/3 w-12 h-12 bg-pink-400/20 rounded-full blur-xl"></div>
</div>
              {/* Action Icons and Buttons */}
              <div className="absolute top-6 right-6 flex items-center gap-4 z-50">
                {/* Action Buttons - Left of Icons */}
                <div className="flex flex-col gap-3 relative z-50">
                  {/* View Resume Button - Only show for non-owners */}
                  {!isOwner && (
<Button 
                      onClick={() => {
                        // Check resume_score before navigating
                        if (userProfile?.resume_score && userProfile.resume_score > 0) {
                          // Remove the ID suffix (e.g., -ccf9) from the slug
                          const namePart = slug.split('-').slice(0, -1).join('-');
                          router.push(`/resume/${namePart}-resume`);
                        } else {
                          // Show a toast or alert that resume is not available
                          console.log('Resume not available for this user');
                        }
                      }}
                      className={`${
                        userProfile?.resume_score && userProfile.resume_score > 0
                          ? "bg-gradient-to-r from-cyan-500/20 to-purple-500/20 border border-cyan-400/30 text-cyan-300 hover:from-cyan-500/40 hover:to-purple-500/40 hover:border-cyan-400/70 hover:text-cyan-200 hover:scale-105 cursor-pointer" 
                          : "bg-gradient-to-r from-gray-500/20 to-gray-600/20 border border-gray-400/30 text-gray-400 cursor-not-allowed"
                      } transition-all duration-300 relative z-50`}
                      style={{ pointerEvents: (userProfile?.resume_score && userProfile.resume_score > 0) ? 'auto' : 'none' }}
                      disabled={!(userProfile?.resume_score && userProfile.resume_score > 0)}
                    >
                      <FileText className="w-4 h-4 mr-2" />
                      {(userProfile?.resume_score && userProfile.resume_score > 0) ? "View Resume" : "Resume Not Available"}
</Button>
                  )}

                  {/* Share Button - Only show for owners */}
                  {isOwner && (
                    <Button 
                      onClick={() => {
                        // Create a clean public-only version of the profile URL with ?public=true
                        const currentUrl = new URL(window.location.href);
                        const baseUrl = currentUrl.origin;
                        const currentPath = currentUrl.pathname;
                        
                        // Create a clean public URL by adding ?public=true query parameter
                        const publicProfileUrl = `${baseUrl}${currentPath}?public=true`;
                        
                        navigator.clipboard.writeText(publicProfileUrl).then(() => {
                          alert('Public profile link copied to clipboard!');
                        }).catch(() => {
                          alert('Failed to copy link. Please copy manually: ' + publicProfileUrl);
                        });
                      }}
                      className="bg-gradient-to-r from-emerald-500/20 to-teal-500/20 border border-emerald-400/30 text-emerald-300 hover:from-emerald-500/40 hover:to-teal-500/40 hover:border-emerald-400/70 hover:text-emerald-200 transition-all duration-300 hover:scale-105 relative z-50 cursor-pointer"
                      style={{ pointerEvents: 'auto' }}
                    >
                      <Share className="w-4 h-4 mr-2" />
                      Share Profile
                    </Button>
                  )}
</div>

                {/* Heart and Eye Icons */}
                <div className="flex items-center gap-4">
                  <div className="flex flex-col items-center gap-1">
                    <div className="p-3 rounded-full bg-red-500/10 hover:bg-red-500/20 border border-red-500/20 hover:border-red-500/40 transition-all duration-300 hover:scale-110 cursor-default">
                      <Heart className="w-5 h-5 text-red-400" />
</div>
                    <span className="text-xs text-red-400 font-medium">127</span>
 </div>
                  <div className="flex flex-col items-center gap-1">
                    <div className="p-3 rounded-full bg-blue-500/10 hover:bg-blue-500/20 border border-blue-500/20 hover:border-blue-500/40 transition-all duration-300 hover:scale-110 cursor-default">
                      <Eye className="w-5 h-5 text-blue-400" />
 </div>
                    <span className="text-xs text-blue-400 font-medium">2.4k</span>
</div>
</div>
</div>

              <div className="relative z-10 p-8">
                <div className="flex flex-col lg:flex-row items-start lg:items-center gap-8">
                  {/* Avatar Section */}
 <div className="relative">
                    {/* Glowing Ring */}
                    {overallScore > 0 && (
                      <div className={`absolute -inset-2 rounded-full opacity-75 blur-sm ${
                        rank.rank === 'GOLD' ? 'bg-gradient-to-r from-yellow-400 to-yellow-600' :
                        rank.rank === 'SILVER' ? 'bg-gradient-to-r from-slate-300 to-slate-500' :
                        rank.rank === 'BRONZE' ? 'bg-gradient-to-r from-orange-400 to-orange-600' :
                        'bg-gradient-to-r from-gray-500 to-gray-700'
                      }`}></div>
                    )}
                    
                    {/* Avatar */}
                    <div className={`relative w-36 h-36 rounded-full flex items-center justify-center text-4xl font-bold shadow-2xl ${
                      overallScore > 0 ? 'border-4' : 'border-0'
                    } ${
                      overallScore > 0 ? 
                        rank.rank === 'GOLD' ? 'border-yellow-500/50' :
                        rank.rank === 'SILVER' ? 'border-slate-400/60' :
                        rank.rank === 'BRONZE' ? 'border-orange-500/50' :
                        'border-gray-500/50'
                      : ''
                    } ${
                      overallScore > 0 
                        ? rank.rank === 'GOLD' ? 'bg-gradient-to-br from-yellow-500 to-yellow-600' :
                          rank.rank === 'SILVER' ? 'bg-gradient-to-br from-slate-400 to-slate-600' :
                          rank.rank === 'BRONZE' ? 'bg-gradient-to-br from-orange-500 to-orange-600' :
                          'bg-gradient-to-br from-gray-600 to-gray-700'
                        : 'bg-gradient-to-br from-gray-700 to-gray-800'
                    }`}>
                      {userProfile.avatar_url ? (
                        <img 
                          src={userProfile.avatar_url} 
                          alt={userProfile.full_name}
                          className="w-full h-full rounded-full object-cover"
 />
 ) : (
                        <div className="w-full h-full rounded-full bg-gradient-to-br from-cyan-500 to-purple-600 flex items-center justify-center text-white font-bold text-4xl">
                          {userProfile.full_name?.split(' ').map(n => n[0]).join('').slice(0, 2) || 'U'}
                        </div>
 )}
 </div>
 </div>

                  {/* Profile Info */}
                  <div className="flex-1 space-y-4">
                    {/* Name and Verified Badge */}
                    <div className="space-y-2">
                      <div className="flex items-center gap-3 flex-wrap">
                        <h1 className="text-5xl font-bold bg-gradient-to-r from-white via-cyan-200 to-purple-200 bg-clip-text text-transparent">
                          {isOwner ? userProfile.full_name : (userProfile.first_name || userProfile.full_name)}
                        </h1>
                        <div className="flex items-center gap-2 px-3 py-1 rounded-full bg-blue-500/20 border border-blue-500/30 backdrop-blur-sm">
                          <CheckCircle className="w-5 h-5 text-blue-400" />
                          <span className="text-sm font-bold text-blue-400">Verified</span>
</div>
 </div>
 
                      {/* Username */}
                      {userProfile.username && (
                        <p className="text-xl text-gray-400 font-medium">
                          @{userProfile.username}
                        </p>
                      )}
 
                      <p className="text-2xl text-cyan-300 font-medium">
                        {userProfile.position || "No position data found"}
                      </p>
 </div>

                    {/* Location and Rank */}
                    <div className="flex items-center gap-6 flex-wrap">
                      <div className="flex items-center gap-3 text-lg text-gray-300">
                        <div className="p-2 rounded-full bg-cyan-500/10 border border-cyan-500/20">
                          <MapPin className="w-5 h-5 text-cyan-400" />
 </div>
                        <span>{userProfile.location || "No location data found"}</span>
 </div>

                      {overallScore > 0 ? (
                        <div className={`px-4 py-2 rounded-full border-2 ${rank.bgColor} ${rank.borderColor} backdrop-blur-sm`}>
                          <div className={`text-sm font-bold ${rank.color} flex items-center gap-2`}>
                            <Star className="w-4 h-4" />
                            {rank.rank} RANK
 </div>
 </div>
                      ) : (
                        <div className="px-4 py-2 rounded-full border-2 bg-gray-600/20 border-gray-500/30 backdrop-blur-sm">
                          <div className="text-sm font-bold text-gray-400 flex items-center gap-2">
                            <Star className="w-4 h-4" />
                            NO RANK
 </div>
 </div>
 )}
 </div>


                    {/* Bio */}
                    <div className="bg-white/5 backdrop-blur-sm rounded-xl p-6 border border-white/10">
                      {userProfile.bio ? (
                        <p className="text-gray-200 leading-relaxed text-lg">{userProfile.bio}</p>
                      ) : (
                        <p className="text-gray-400 italic">No bio data found</p>
 )}
</div>
</div>
</div>
</div>
</div>

            {/* Tab Navigation */}
            <div className="border-b border-gray-800">
              <nav className="flex space-x-0">
                {[
                  { id: 'overview', label: 'Overview', icon: User, color: 'text-cyan-400', bgColor: 'bg-cyan-500/10', activeBgColor: 'bg-cyan-500/20', borderColor: 'border-cyan-400' },
                  ...(isAnonymous ? [] : [{ id: 'work-status', label: 'Work Status', icon: Briefcase, color: 'text-green-400', bgColor: 'bg-green-500/10', activeBgColor: 'bg-green-500/20', borderColor: 'border-green-400' }]),
                  { id: 'analysis', label: 'AI Analysis', icon: BarChart3, color: 'text-purple-400', bgColor: 'bg-purple-500/10', activeBgColor: 'bg-purple-500/20', borderColor: 'border-purple-400' },
                  { id: 'game-results', label: 'Game Results', icon: Gamepad2, color: 'text-yellow-400', bgColor: 'bg-yellow-500/10', activeBgColor: 'bg-yellow-500/20', borderColor: 'border-yellow-400' },
                  { id: 'achievements', label: 'Achievements', icon: Trophy, color: 'text-orange-400', bgColor: 'bg-orange-500/10', activeBgColor: 'bg-orange-500/20', borderColor: 'border-orange-400' },
                  { id: 'power-stats', label: 'Power Stats', icon: Zap, color: 'text-red-400', bgColor: 'bg-red-500/10', activeBgColor: 'bg-red-500/20', borderColor: 'border-red-400' },
                ].map((item) => {
 const Icon = item.icon;
 const isActive = activeSection === item.id;

return (
                    <div key={item.id} className="relative">
<button
 onClick={() => setActiveSection(item.id)}
                        className={`flex items-center gap-2 px-6 py-4 text-base font-medium transition-all duration-200 border-b-2 ${
 isActive 
                            ? `text-white ${item.borderColor} ${item.activeBgColor}`
                            : `${item.color} border-transparent hover:text-white hover:${item.bgColor}`
                        }`}
                      >
                        <Icon className={`w-4 h-4 ${isActive ? 'text-white' : item.color}`} />
                        {item.label}
</button>

 </div>
 );
})}
</nav>
</div>

            {/* Tab Content */}
            <div className="p-8">
 <motion.div
key={activeSection}
                initial={{ opacity: 0, y: 10 }}
                animate={{ opacity: 1, y: 0 }}
transition={{ duration: 0.3 }}
              >
                {activeSection === 'overview' && (
                  <div className="space-y-8">
                    {/* Personal Information Section */}
<div className="relative z-[99999]">
                      <div className="absolute inset-0 bg-gradient-to-r from-cyan-500/10 via-purple-500/10 to-pink-500/10 rounded-2xl blur-xl"></div>
                      <div className="relative bg-gradient-to-br from-gray-800/40 to-gray-900/60 rounded-2xl p-6 border border-cyan-500/20 backdrop-blur-sm">
                        <div className="flex items-center justify-between mb-6">
                          <h3 className="text-2xl font-bold flex items-center gap-3">
                            <div className="p-2 bg-gradient-to-r from-cyan-400 to-purple-500 rounded-lg">
                              <User className="w-6 h-6 text-white" />
 </div>
                            <span className="bg-gradient-to-r from-cyan-300 to-purple-300 bg-clip-text text-transparent">
                              Personal Information
                            </span>
                          </h3>
{isOwner && (
                            <div className="flex items-center gap-2">
                              {!isEditingPersonalInfo ? (
<Button 
                                  onClick={startEditingPersonalInfo}
variant="outline" 
size="sm"
                                  className="bg-cyan-500/10 border-cyan-400/30 text-cyan-300 hover:bg-cyan-500/30 hover:border-cyan-400/70 hover:text-cyan-200"
                                >
                                  <Edit3 className="w-4 h-4 mr-2" />
                                  Edit
</Button>
                              ) : (
                                <div className="flex items-center gap-2">
                                  <Button
                                    onClick={savePersonalInfo}
                                    disabled={isSaving}
                                    size="sm"
                                    className="bg-green-500/10 border-green-400/30 text-green-300 hover:bg-green-500/30 hover:border-green-400/70 hover:text-green-200"
                                  >
                                    <Save className="w-4 h-4 mr-2" />
                                    {isSaving ? 'Saving...' : 'Save'}
</Button>
<Button
                                    onClick={cancelEditingPersonalInfo}
                                    variant="outline"
size="sm"
                                    className="bg-red-500/10 border-red-400/30 text-red-300 hover:bg-red-500/30 hover:border-red-400/70 hover:text-red-200"
                                  >
                                    <X className="w-4 h-4 mr-2" />
                                    Cancel
</Button>
</div>
)}
</div>
                          )}
</div>
                        <div className="grid grid-cols-1 md:grid-cols-2 lg:grid-cols-4 gap-4">
                          {/* Gender - Always visible */}
                          <div className="group bg-gradient-to-br from-pink-500/10 to-rose-500/10 rounded-xl p-4 border border-pink-400/30 hover:border-pink-400/60 transition-all duration-300 hover:scale-105">
                            <label className="text-sm font-medium text-pink-300 mb-2 block">Gender</label>
                            {isEditingPersonalInfo ? (
                              <div className="space-y-2">
                                <select
                                  value={editedPersonalInfo.gender}
                                  onChange={(e) => setEditedPersonalInfo(prev => ({ 
                                    ...prev, 
                                    gender: e.target.value,
                                    gender_custom: e.target.value === 'other' ? prev.gender_custom : ''
                                  }))}
                                  className="w-full bg-gray-700/50 text-white text-lg font-semibold border-2 border-pink-400/50 rounded-lg px-3 py-2 outline-none focus:border-pink-400 focus:bg-gray-700/70 transition-all duration-200"
                                >
                                  <option value="">Select gender</option>
                                  <option value="male">Male</option>
                                  <option value="female">Female</option>
                                  <option value="other">Other</option>
                                </select>
                                {editedPersonalInfo.gender === 'other' && (
<input 
type="text" 
                                    value={editedPersonalInfo.gender_custom}
                                    onChange={(e) => setEditedPersonalInfo(prev => ({ ...prev, gender_custom: e.target.value }))}
                                    className="w-full bg-gray-700/50 text-white text-base font-medium border-2 border-pink-400/50 rounded-lg px-3 py-2 outline-none focus:border-pink-400 focus:bg-gray-700/70 transition-all duration-200"
                                    placeholder="Please specify your gender"
                                  />
                                )}
</div>
                            ) : (
                              <p className="text-white text-lg font-semibold capitalize">
                                {userProfile.gender_custom || userProfile.gender || "No gender data found"}
                              </p>
                            )}
 </div>


                          {/* Age - Always visible */}
                          <div className="group bg-gradient-to-br from-teal-500/10 to-cyan-500/10 rounded-xl p-4 border border-teal-400/30 hover:border-teal-400/60 transition-all duration-300 hover:scale-105">
                            <label className="text-sm font-medium text-teal-300 mb-2 block">Age</label>
                            <p className="text-white text-lg font-semibold">
                              {userProfile.birthday ? 
                                Math.floor((new Date().getTime() - new Date(userProfile.birthday).getTime()) / (365.25 * 24 * 60 * 60 * 1000)) + " years old" 
                                : "No age data found"}
                            </p>
</div>

                          {/* Member Since - Always visible */}
                          <div className="group bg-gradient-to-br from-violet-500/10 to-purple-500/10 rounded-xl p-4 border border-violet-400/30 hover:border-violet-400/60 transition-all duration-300 hover:scale-105">
                            <label className="text-sm font-medium text-violet-300 mb-2 block">Member Since</label>
                            <p className="text-white text-lg font-semibold">
                              {new Date(userProfile.created_at).toLocaleDateString('en-US', {
                                year: 'numeric',
                                month: 'long',
                                day: 'numeric'
                              })}
                            </p>
</div>

                          {/* Owner-only fields */}
{isOwner && (
                            <>
                              <div className="group bg-gradient-to-br from-cyan-500/10 to-blue-500/10 rounded-xl p-4 border border-cyan-400/30 hover:border-cyan-400/60 transition-all duration-300 hover:scale-105">
                                <label className="text-sm font-medium text-cyan-300 mb-2 block">First Name</label>
                                {isEditingPersonalInfo ? (
<input 
type="text" 
                                    value={editedPersonalInfo.first_name}
                                    onChange={(e) => setEditedPersonalInfo(prev => ({ ...prev, first_name: e.target.value }))}
                                    className="w-full bg-gray-700/50 text-white text-lg font-semibold border-2 border-cyan-400/50 rounded-lg px-3 py-2 outline-none focus:border-cyan-400 focus:bg-gray-700/70 transition-all duration-200"
                                    placeholder="Enter first name"
                                  />
                                ) : (
                                  <p className="text-white text-lg font-semibold">
                                    {userProfile.first_name || "No first name data found"}
                                  </p>
                                )}
</div>
                              <div className="group bg-gradient-to-br from-purple-500/10 to-pink-500/10 rounded-xl p-4 border border-purple-400/30 hover:border-purple-400/60 transition-all duration-300 hover:scale-105">
                                <label className="text-sm font-medium text-purple-300 mb-2 block">Last Name</label>
                                {isEditingPersonalInfo ? (
<input 
type="text" 
                                    value={editedPersonalInfo.last_name}
                                    onChange={(e) => setEditedPersonalInfo(prev => ({ ...prev, last_name: e.target.value }))}
                                    className="w-full bg-gray-700/50 text-white text-lg font-semibold border-2 border-purple-400/50 rounded-lg px-3 py-2 outline-none focus:border-purple-400 focus:bg-gray-700/70 transition-all duration-200"
                                    placeholder="Enter last name"
                                  />
                                ) : (
                                  <p className="text-white text-lg font-semibold">
                                    {userProfile.last_name || "No last name data found"}
                                  </p>
                                )}
</div>
                              <div className="group bg-gradient-to-br from-green-500/10 to-emerald-500/10 rounded-xl p-4 border border-green-400/30 hover:border-green-400/60 transition-all duration-300 hover:scale-105">
                                <label className="text-sm font-medium text-green-300 mb-2 block">Location</label>
                                {isEditingPersonalInfo ? (
                                  <div className="relative z-[9999]">
                                    <MapPin className="absolute left-3 top-1/2 transform -translate-y-1/2 w-4 h-4 text-green-400 pointer-events-none z-10" />
                                    <PlacesAutocomplete
                                      value={editedPersonalInfo.location}
                                      placeholder="Type city, province, municipality, or barangay"
                                      onChange={(val) => setEditedPersonalInfo(prev => ({ ...prev, location: val }))}
                                      onSelect={(place) => {
                                        setEditedPersonalInfo(prev => ({
                                          ...prev,
                                          location: place.description,
                                          location_place_id: place.place_id,
                                          location_lat: place.lat,
                                          location_lng: place.lng,
                                          location_city: place.city,
                                          location_province: place.province,
                                          location_country: place.country
                                        }))
                                      }}
                                    />
                                    <p className="text-xs text-green-400/70 mt-1">Start typing to see location suggestions</p>
</div>
                                ) : (
                                  <p className="text-white text-lg font-semibold">
                                    {userProfile.location || "No location data found"}
                                  </p>
                                )}
</div>
                              <div className="group bg-gradient-to-br from-blue-500/10 to-cyan-500/10 rounded-xl p-4 border border-blue-400/30 hover:border-blue-400/60 transition-all duration-300 hover:scale-105">
                                <label className="text-sm font-medium text-blue-300 mb-2 block">Job Title</label>
                                {isEditingPersonalInfo ? (
<input 
type="text" 
                                    value={editedPersonalInfo.position}
                                    onChange={(e) => setEditedPersonalInfo(prev => ({ ...prev, position: e.target.value }))}
                                    className="w-full bg-gray-700/50 text-white text-lg font-semibold border-2 border-blue-400/50 rounded-lg px-3 py-2 outline-none focus:border-blue-400 focus:bg-gray-700/70 transition-all duration-200"
                                    placeholder="Enter job title"
                                  />
                                ) : (
                                  <p className="text-white text-lg font-semibold">
                                    {userProfile.position || "No job title data found"}
                                  </p>
                                )}
</div>
                              <div className="group bg-gradient-to-br from-indigo-500/10 to-blue-500/10 rounded-xl p-4 border border-indigo-400/30 hover:border-indigo-400/60 transition-all duration-300 hover:scale-105">
                                <label className="text-sm font-medium text-indigo-300 mb-2 block">Birthday</label>
                                {isEditingPersonalInfo ? (
<input 
                                    type="date"
                                    value={editedPersonalInfo.birthday}
                                    onChange={(e) => setEditedPersonalInfo(prev => ({ ...prev, birthday: e.target.value }))}
                                    className="w-full bg-gray-700/50 text-white text-lg font-semibold border-2 border-indigo-400/50 rounded-lg px-3 py-2 outline-none focus:border-indigo-400 focus:bg-gray-700/70 transition-all duration-200"
                                  />
                                ) : (
                                  <p className="text-white text-lg font-semibold">
                                    {userProfile.birthday ? new Date(userProfile.birthday).toLocaleDateString('en-US', {
                                      year: 'numeric',
                                      month: 'long',
                                      day: 'numeric'
                                    }) : "No birthday data found"}
                                  </p>
                                )}
</div>
                            </>
)}
</div>
</div>
</div>

                    {/* Resume Score Section */}
<div className="relative">
                      <div className="absolute inset-0 bg-gradient-to-r from-purple-500/10 via-pink-500/10 to-red-500/10 rounded-2xl blur-xl"></div>
                      <div className="relative bg-gradient-to-br from-gray-800/40 to-gray-900/60 rounded-2xl p-6 border border-purple-500/20 backdrop-blur-sm">
                        <h3 className="text-2xl font-bold mb-6 flex items-center gap-3">
                          <div className="p-2 bg-gradient-to-r from-purple-400 to-pink-500 rounded-lg">
                            <BarChart3 className="w-6 h-6 text-white" />
</div>
                          <span className="bg-gradient-to-r from-purple-300 to-pink-300 bg-clip-text text-transparent">
                            Resume Score
                          </span>
                        </h3>
                        {userProfile.resume_score ? (
                          <div className="flex items-center gap-6">
 <div className="relative">
                              <div className="absolute inset-0 bg-gradient-to-r from-purple-400 to-pink-500 rounded-full blur-lg opacity-50"></div>
                              <div className="relative text-6xl font-bold bg-gradient-to-r from-purple-400 to-pink-500 bg-clip-text text-transparent">
                                {userProfile.resume_score}
 </div>
 </div>
                            <div className="flex-1">
                              <p className="text-white font-semibold text-xl mb-2">Overall Resume Quality</p>
                              <p className="text-gray-300 text-base">Based on AI analysis of your resume</p>
                              <div className="mt-4 w-full bg-gray-700 rounded-full h-3">
                                <div 
                                  className="bg-gradient-to-r from-purple-400 to-pink-500 h-3 rounded-full transition-all duration-1000 ease-out"
                                  style={{ width: `${userProfile.resume_score}%` }}
                                ></div>
 </div>
 </div>
 </div>
                        ) : (
                          <div className="text-center py-8">
                            <div className="w-16 h-16 bg-gray-700/50 rounded-full flex items-center justify-center mx-auto mb-4">
                              <BarChart3 className="w-8 h-8 text-gray-500" />
</div>
                            <p className="text-gray-400 text-lg mb-4">No resume analysis data found</p>
                            {isOwner && (
                              <Button
                                onClick={() => router.push('/resume-builder')}
                                className="bg-gradient-to-r from-purple-500/20 to-pink-500/20 border border-purple-400/30 text-purple-300 hover:from-purple-500/40 hover:to-pink-500/40 hover:border-purple-400/70 hover:text-purple-200 transition-all duration-300 hover:scale-105"
                              >
                                <FileText className="w-4 h-4 mr-2" />
                                Upload Resume for Analysis
                              </Button>
                            )}
</div>
                        )}
</div>
</div>

                    {/* Games Completed Section */}
 <div className="relative">
                      <div className="absolute inset-0 bg-gradient-to-r from-yellow-500/10 via-orange-500/10 to-red-500/10 rounded-2xl blur-xl"></div>
                      <div className="relative bg-gradient-to-br from-gray-800/40 to-gray-900/60 rounded-2xl p-6 border border-yellow-500/20 backdrop-blur-sm">
                        <h3 className="text-2xl font-bold mb-6 flex items-center gap-3">
                          <div className="p-2 bg-gradient-to-r from-yellow-400 to-orange-500 rounded-lg">
                            <Gamepad2 className="w-6 h-6 text-white" />
</div>
                          <span className="bg-gradient-to-r from-yellow-300 to-orange-300 bg-clip-text text-transparent">
                            Games Completed
</span>
</h3>
                        {userProfile.completed_games !== undefined ? (
                          <div>
                            <div className="flex items-center gap-6">
                              <div className="relative">
                                <div className="absolute inset-0 bg-gradient-to-r from-yellow-400 to-orange-500 rounded-full blur-lg opacity-50"></div>
                                <div className="relative text-6xl font-bold bg-gradient-to-r from-yellow-400 to-orange-500 bg-clip-text text-transparent">
                                  {userProfile.completed_games}/{userProfile.total_games}
</div>
</div>
                              <div className="flex-1">
                                <p className="text-white font-semibold text-xl mb-2">Career Games Completed</p>
                                <p className="text-gray-300 text-base mb-4">
                                  {userProfile.completed_games === userProfile.total_games 
                                    ? "All games completed! 🎉" 
                                    : `${(userProfile.total_games || 4) - (userProfile.completed_games || 0)} games remaining`}
                                </p>
                                <div className="w-full bg-gray-700 rounded-full h-3">
                                  <div 
                                    className="bg-gradient-to-r from-yellow-400 to-orange-500 h-3 rounded-full transition-all duration-1000 ease-out"
                                    style={{ width: `${((userProfile.completed_games || 0) / (userProfile.total_games || 4)) * 100}%` }}
                                  ></div>
</div>
</div>
                            </div>
                            {/* Add CTA button when 0 games completed */}
                            {userProfile.completed_games === 0 && isOwner && (
                              <div className="mt-6 text-center">
                                <Button
                                  onClick={() => router.push('/career-tools/games')}
                                  className="bg-gradient-to-r from-yellow-500/20 to-orange-500/20 border border-yellow-400/30 text-yellow-300 hover:from-yellow-500/40 hover:to-orange-500/40 hover:border-yellow-400/70 hover:text-yellow-200 transition-all duration-300 hover:scale-105"
                                >
                                  <Gamepad2 className="w-4 h-4 mr-2" />
                                  Start Playing Career Games
                                </Button>
 </div>
 )}
 </div>
                        ) : (
                          <div className="text-center py-8">
                            <div className="w-16 h-16 bg-gray-700/50 rounded-full flex items-center justify-center mx-auto mb-4">
                              <Gamepad2 className="w-8 h-8 text-gray-500" />
 </div>
                            <p className="text-gray-400 text-lg mb-4">No game data found</p>
                            {isOwner && (
                              <Button
                                onClick={() => router.push('/career-tools/games')}
                                className="bg-gradient-to-r from-yellow-500/20 to-orange-500/20 border border-yellow-400/30 text-yellow-300 hover:from-yellow-500/30 hover:to-orange-500/30 hover:border-yellow-400/50 transition-all duration-300 hover:scale-105"
                              >
                                <Gamepad2 className="w-4 h-4 mr-2" />
                                Play Career Games
                              </Button>
 )}
 </div>
                        )}
</div>
</div>

                    {/* Sign-up CTA for anonymous users */}
                    {isAnonymous && (
                      <SignUpCTA
                        title="Create Your Own Analysis"
                        description="Sign up to upload your resume and get detailed AI analysis scores, personalized insights, and career recommendations tailored just for you."
                        icon={BarChart3}
                      />
                    )}

                    {/* Key Strengths Section - Hidden for anonymous users */}
                    {!isAnonymous && (
                      <div className="relative">
                        <div className="absolute inset-0 bg-gradient-to-r from-green-500/10 via-emerald-500/10 to-teal-500/10 rounded-2xl blur-xl"></div>
                        <div className="relative bg-gradient-to-br from-gray-800/40 to-gray-900/60 rounded-2xl p-6 border border-green-500/20 backdrop-blur-sm">
                          <h3 className="text-2xl font-bold mb-6 flex items-center gap-3">
                            <div className="p-2 bg-gradient-to-r from-green-400 to-emerald-500 rounded-lg">
                              <Star className="w-6 h-6 text-white" />
</div>
                            <span className="bg-gradient-to-r from-green-300 to-emerald-300 bg-clip-text text-transparent">
                              Key Strengths
                            </span>
</h3>
                          {userProfile.key_strengths && userProfile.key_strengths.length > 0 ? (
                            <div className="grid grid-cols-1 md:grid-cols-2 gap-4">
                              {userProfile.key_strengths.map((strength, index) => (
                                <div key={index} className="group bg-gradient-to-r from-green-500/10 to-emerald-500/10 rounded-xl p-4 border border-green-400/30 hover:border-green-400/60 transition-all duration-300 hover:scale-105">
                                  <div className="flex items-center gap-3">
                                    <div className="w-3 h-3 bg-gradient-to-r from-green-400 to-emerald-500 rounded-full flex-shrink-0 animate-pulse"></div>
                                    <span className="text-white font-semibold text-lg">{strength}</span>
</div>
</div>
                              ))}
</div>
                          ) : (
                            <div className="text-center py-8">
                              <div className="w-16 h-16 bg-gray-700/50 rounded-full flex items-center justify-center mx-auto mb-4">
                                <Star className="w-8 h-8 text-gray-500" />
</div>
                              <p className="text-gray-400 text-lg mb-4">No key strengths data found</p>
                              {isOwner && (
                                <Button
                                  onClick={() => router.push('/resume-builder')}
                                  className="bg-gradient-to-r from-purple-500/20 to-pink-500/20 border border-purple-400/30 text-purple-300 hover:from-purple-500/40 hover:to-pink-500/40 hover:border-purple-400/70 hover:text-purple-200 transition-all duration-300 hover:scale-105"
                                >
                                  <FileText className="w-4 h-4 mr-2" />
                                  Upload Resume for Analysis
                                </Button>
                              )}
</div>
<<<<<<< HEAD
                          )}
 </div>
 </div>
                    )}
=======
                        )}
</div>
</div>
>>>>>>> ab66affe

                    {/* BPOC.AI Verification Card */}
                    <div className="relative">
                      <div className="absolute inset-0 bg-gradient-to-r from-blue-500/10 via-purple-500/10 to-indigo-500/10 rounded-2xl blur-xl"></div>
                      <div className="relative bg-gradient-to-br from-gray-800/40 to-gray-900/60 rounded-2xl p-6 border border-blue-500/20 backdrop-blur-sm">
                        <div className="flex items-start gap-4">
                          <div className="flex-shrink-0">
                            <div className="w-12 h-12 bg-gradient-to-r from-blue-400 to-purple-500 rounded-lg flex items-center justify-center">
                              <svg className="w-6 h-6 text-white" fill="none" stroke="currentColor" viewBox="0 0 24 24">
                                <path strokeLinecap="round" strokeLinejoin="round" strokeWidth={2} d="M9 12l2 2 4-4m5.618-4.016A11.955 11.955 0 0112 2.944a11.955 11.955 0 01-8.618 3.04A12.02 12.02 0 003 9c0 5.591 3.824 10.29 9 11.622 5.176-1.332 9-6.03 9-11.622 0-1.042-.133-2.052-.382-3.016z" />
                              </svg>
</div>
                          </div>
 <div className="flex-1">
                            <h3 className="text-xl font-bold text-white mb-2">BPOC.IO Verification</h3>
                            <p className="text-gray-300 text-sm leading-relaxed">
                              This user has gained a verification badge because they have completed all required activities: <span className="text-cyan-400 font-bold">completed their profile and work status information</span>, <span className="text-green-400 font-bold">uploaded their resume</span>, <span className="text-purple-400 font-bold">had their resume AI-analyzed</span>, <span className="text-blue-400 font-bold">saved their AI-generated resume to their profile</span>, and <span className="text-yellow-400 font-bold">completed all career assessment games</span>. This verification badge demonstrates their commitment to professional development and career excellence.
                            </p>
 </div>
 </div>
                      </div>
 </div>

 </div>
 )}

                {activeSection === 'work-status' && (
                  <div className="space-y-8">
                    {/* Work Status Information */}
                    <div className="relative">
                      <div className="absolute inset-0 bg-gradient-to-r from-green-500/10 via-emerald-500/10 to-teal-500/10 rounded-2xl blur-xl"></div>
                      <div className="relative bg-gradient-to-br from-gray-800/40 to-gray-900/60 rounded-2xl p-6 border border-green-500/20 backdrop-blur-sm">
                        <div className="flex items-center justify-between mb-6">
                          <h3 className="text-2xl font-bold flex items-center gap-3">
                            <div className="p-2 bg-gradient-to-r from-green-400 to-emerald-500 rounded-lg">
                              <Briefcase className="w-6 h-6 text-white" />
 </div>
                            <span className="bg-gradient-to-r from-green-300 to-emerald-300 bg-clip-text text-transparent">
                              Work Status Information
                            </span>
                          </h3>
                          {isOwner && (
                            <div className="flex gap-2">
                              {!isEditingWorkStatus ? (
 <Button
                                  onClick={startEditingWorkStatus}
 variant="outline"
                                  size="sm"
                                  className="bg-green-500/10 border-green-400/30 text-green-400 hover:bg-green-500/20 hover:border-green-400/50"
                                >
                                  <Edit3 className="w-4 h-4 mr-2" />
                                  Edit
 </Button>
                              ) : (
                                <>
 <Button
                                    onClick={saveWorkStatus}
                                    disabled={isSaving}
                                    size="sm"
                                    className="bg-green-500/20 border-green-400/50 text-green-400 hover:bg-green-500/30"
                                  >
                                    <Save className="w-4 h-4 mr-2" />
                                    {isSaving ? 'Saving...' : 'Save'}
 </Button>
 <Button
                                    onClick={cancelEditingWorkStatus}
 variant="outline"
                                    size="sm"
                                    className="bg-red-500/10 border-red-400/30 text-red-400 hover:bg-red-500/20 hover:border-red-400/50"
                                  >
                                    <X className="w-4 h-4 mr-2" />
                                    Cancel
 </Button>
                                </>
                              )}
 </div>
                          )}
 </div>
                        <div className="grid grid-cols-1 md:grid-cols-2 gap-4">
                          {/* Job Title - Always visible */}
                          <div className="group bg-gradient-to-br from-purple-500/10 to-pink-500/10 rounded-xl p-4 border border-purple-400/30 hover:border-purple-400/60 transition-all duration-300 hover:scale-105">
                            <label className="text-sm font-medium text-purple-300 mb-2 block">Job Title</label>
                            <p className="text-white text-lg font-semibold">
                              {userProfile.position || "No job title data found"}
                            </p>
 </div>

                          {/* Mood at Current Employer - Always visible */}
                          <div className="group bg-gradient-to-br from-pink-500/10 to-rose-500/10 rounded-xl p-4 border border-pink-400/30 hover:border-pink-400/60 transition-all duration-300 hover:scale-105">
                            <label className="text-sm font-medium text-pink-300 mb-2 block">Mood at Current Employer</label>
                            {isEditingWorkStatus ? (
                              <select
                                value={editedWorkStatus.current_mood}
                                onChange={(e) => setEditedWorkStatus(prev => ({ ...prev, current_mood: e.target.value }))}
                                className="w-full bg-gray-700/50 border-2 border-pink-400/50 rounded-lg px-3 py-2 text-white text-lg font-semibold focus:border-pink-400 focus:bg-gray-700/70 focus:outline-none"
                              >
                                <option value="">How are you feeling?</option>
                                <option value="happy">😊 Happy</option>
                                <option value="satisfied">😌 Satisfied</option>
                                <option value="sad">😔 Sad</option>
                                <option value="undecided">🤔 Undecided</option>
                              </select>
                            ) : (
                              <p className="text-white text-lg font-semibold">
                                {userProfile.current_mood || "No mood data found"}
                              </p>
                            )}
 </div>

                          {/* Work Status - Always visible */}
                          <div className="group bg-gradient-to-br from-emerald-500/10 to-green-500/10 rounded-xl p-4 border border-emerald-400/30 hover:border-emerald-400/60 transition-all duration-300 hover:scale-105">
                            <label className="text-sm font-medium text-emerald-300 mb-2 block">Work Status</label>
                            {isEditingWorkStatus ? (
                              <select
                                value={editedWorkStatus.work_status}
                                onChange={(e) => setEditedWorkStatus(prev => ({ ...prev, work_status: e.target.value }))}
                                className="w-full bg-gray-700/50 border-2 border-emerald-400/50 rounded-lg px-3 py-2 text-white text-lg font-semibold focus:border-emerald-400 focus:bg-gray-700/70 focus:outline-none"
                              >
                                <option value="">Select your work status</option>
                                <option value="employed">💼 Employed</option>
                                <option value="unemployed-looking-for-work">🔍 Unemployed Looking for Work</option>
                                <option value="freelancer">🆓 Freelancer</option>
                                <option value="part-time">⏰ Part-time</option>
                                <option value="student">🎓 Student</option>
                              </select>
                            ) : (
                              <p className="text-white text-lg font-semibold capitalize">
                                {userProfile.work_status ? userProfile.work_status.replace(/-/g, ' ') : "No work status data found"}
                              </p>
                            )}
 </div>

                          {/* Preferred Shift - Always visible */}
                          <div className="group bg-gradient-to-br from-teal-500/10 to-cyan-500/10 rounded-xl p-4 border border-teal-400/30 hover:border-teal-400/60 transition-all duration-300 hover:scale-105">
                            <label className="text-sm font-medium text-teal-300 mb-2 block">Preferred Shift</label>
                            {isEditingWorkStatus ? (
                              <select
                                value={editedWorkStatus.preferred_shift}
                                onChange={(e) => setEditedWorkStatus(prev => ({ ...prev, preferred_shift: e.target.value }))}
                                className="w-full bg-gray-700/50 border-2 border-teal-400/50 rounded-lg px-3 py-2 text-white text-lg font-semibold focus:border-teal-400 focus:bg-gray-700/70 focus:outline-none"
                              >
                                <option value="">Select preferred shift</option>
                                <option value="day">Day</option>
                                <option value="night">Night</option>
                                <option value="both">Both</option>
                              </select>
                            ) : (
                              <p className="text-white text-lg font-semibold capitalize">
                                {userProfile.preferred_shift ? userProfile.preferred_shift.replace(/-/g, ' ') : "No shift preference data found"}
                              </p>
                            )}
 </div>

                          {/* Expected Salary Range - Always visible */}
                          <div className="group bg-gradient-to-br from-violet-500/10 to-purple-500/10 rounded-xl p-4 border border-violet-400/30 hover:border-violet-400/60 transition-all duration-300 hover:scale-105">
                            <label className="text-sm font-medium text-violet-300 mb-2 block">Expected Salary Range (in pesos)</label>
                            {isEditingWorkStatus ? (
                              <div className="space-y-2">
                                <div className="flex gap-1 items-center">
                                  <input
                                    type="number"
                                    value={editedWorkStatus.expected_salary_min || ''}
                                    onChange={(e) => setEditedWorkStatus(prev => ({ 
                                      ...prev, 
                                      expected_salary_min: e.target.value,
                                      expected_salary: e.target.value && editedWorkStatus.expected_salary_max 
                                        ? `P${e.target.value}-P${editedWorkStatus.expected_salary_max}`
                                        : e.target.value ? `P${e.target.value}` : ''
                                    }))}
                                    className="flex-1 bg-gray-700/50 border-2 border-violet-400/50 rounded-lg px-2 py-1.5 text-white text-sm font-semibold focus:border-violet-400 focus:bg-gray-700/70 focus:outline-none"
                                    placeholder="Min"
                                  />
                                  <span className="text-violet-300 text-sm font-semibold px-0.5">to</span>
                                  <input
                                    type="number"
                                    value={editedWorkStatus.expected_salary_max || ''}
                                    onChange={(e) => setEditedWorkStatus(prev => ({ 
                                      ...prev, 
                                      expected_salary_max: e.target.value,
                                      expected_salary: editedWorkStatus.expected_salary_min && e.target.value 
                                        ? `P${editedWorkStatus.expected_salary_min}-P${e.target.value}`
                                        : e.target.value ? `P${e.target.value}` : ''
                                    }))}
                                    className="flex-1 bg-gray-700/50 border-2 border-violet-400/50 rounded-lg px-2 py-1.5 text-white text-sm font-semibold focus:border-violet-400 focus:bg-gray-700/70 focus:outline-none"
                                    placeholder="Max"
                                  />
 </div>
 </div>
                            ) : (
                              <p className="text-white text-lg font-semibold">
                                {userProfile.expected_salary ? (
                                  typeof userProfile.expected_salary === 'string' && (userProfile.expected_salary.includes('-') || userProfile.expected_salary.includes('P'))
                                    ? userProfile.expected_salary.replace(/P+/g, '₱').split('-').map(part => 
                                        part.replace(/(\d+)/g, (match) => parseInt(match).toLocaleString())
                                      ).join('-')
                                    : `₱${userProfile.expected_salary.toLocaleString()}`
                                ) : "No expected salary data found"}
                              </p>
                            )}
 </div>

                          {/* Preferred Work Setup - Always visible */}
                          <div className="group bg-gradient-to-br from-amber-500/10 to-yellow-500/10 rounded-xl p-4 border border-amber-400/30 hover:border-amber-400/60 transition-all duration-300 hover:scale-105">
                            <label className="text-sm font-medium text-amber-300 mb-2 block">Preferred Work Setup</label>
                            {isEditingWorkStatus ? (
                              <select
                                value={editedWorkStatus.work_setup}
                                onChange={(e) => setEditedWorkStatus(prev => ({ ...prev, work_setup: e.target.value }))}
                                className="w-full bg-gray-700/50 border-2 border-amber-400/50 rounded-lg px-3 py-2 text-white text-lg font-semibold focus:border-amber-400 focus:bg-gray-700/70 focus:outline-none"
                              >
                                <option value="">Select work setup preference</option>
                                <option value="Work From Office">Work From Office</option>
                                <option value="Hybrid">Hybrid</option>
                                <option value="Work From Home">Work From Home</option>
                                <option value="Any">Any</option>
                              </select>
                            ) : (
                              <p className="text-white text-lg font-semibold capitalize">
                                {userProfile.work_setup ? userProfile.work_setup.replace(/-/g, ' ') : "No work setup data found"}
                              </p>
                            )}
</div>

                          {/* Owner-only fields */}
                          {isOwner && (
                            <>
                              <div className="group bg-gradient-to-br from-blue-500/10 to-cyan-500/10 rounded-xl p-4 border border-blue-400/30 hover:border-blue-400/60 transition-all duration-300 hover:scale-105">
                                <label className="text-sm font-medium text-blue-300 mb-2 block">Current Employer {!isFieldDisabled('current_employer') && <span className="text-red-400">*</span>}</label>
                                {isEditingWorkStatus ? (
                                  <input
                                    type="text"
                                    value={editedWorkStatus.current_employer}
                                    onChange={(e) => setEditedWorkStatus(prev => ({ ...prev, current_employer: e.target.value }))}
                                    className={getFieldClassName('current_employer')}
                                    placeholder={getFieldPlaceholder('current_employer')}
                                    disabled={isFieldDisabled('current_employer')}
                                  />
                                ) : (
                                  <p className="text-white text-lg font-semibold">
                                    {userProfile.current_employer || "No employer data found"}
                                  </p>
                                )}
</div>
                              <div className="group bg-gradient-to-br from-blue-500/10 to-cyan-500/10 rounded-xl p-4 border border-blue-400/30 hover:border-blue-400/60 transition-all duration-300 hover:scale-105">
                                <label className="text-sm font-medium text-blue-300 mb-2 block">Current Salary (in pesos) {!isFieldDisabled('current_salary') && <span className="text-red-400">*</span>}</label>
                                {isEditingWorkStatus ? (
                                  <input
                                    type="text"
                                    value={editedWorkStatus.current_salary}
                                    onChange={(e) => setEditedWorkStatus(prev => ({ ...prev, current_salary: e.target.value }))}
                                    className={getFieldClassName('current_salary')}
                                    placeholder={getFieldPlaceholder('current_salary')}
                                    disabled={isFieldDisabled('current_salary')}
                                  />
                                ) : (
                                  <p className="text-white text-lg font-semibold">
                                    {userProfile.current_salary ? (
                                      typeof userProfile.current_salary === 'string' && (userProfile.current_salary.includes('-') || userProfile.current_salary.includes('P'))
                                        ? userProfile.current_salary.replace(/P+/g, '₱').split('-').map((part: string) => 
                                            part.replace(/(\d+)/g, (match: string) => parseInt(match).toLocaleString())
                                          ).join('-')
                                        : `₱${Number(userProfile.current_salary).toLocaleString()}`
                                    ) : "No current salary data found"}
                                  </p>
                                )}
</div>
                              <div className="group bg-gradient-to-br from-indigo-500/10 to-blue-500/10 rounded-xl p-4 border border-indigo-400/30 hover:border-indigo-400/60 transition-all duration-300 hover:scale-105">
                                <label className="text-sm font-medium text-indigo-300 mb-2 block">Notice Period (in days) {!isFieldDisabled('notice_period_days') && <span className="text-red-400">*</span>}</label>
                                {isEditingWorkStatus ? (
                                  <input
                                    type="number"
                                    value={editedWorkStatus.notice_period_days}
                                    onChange={(e) => setEditedWorkStatus(prev => ({ ...prev, notice_period_days: e.target.value }))}
                                    className={getFieldClassName('notice_period_days')}
                                    placeholder={getFieldPlaceholder('notice_period_days')}
                                    disabled={isFieldDisabled('notice_period_days')}
                                  />
                                ) : (
                                  <p className="text-white text-lg font-semibold">
                                    {userProfile.notice_period_days ? `${userProfile.notice_period_days} days` : "No notice period data found"}
                                  </p>
                                )}
</div>
                            </>
)}
</div>
</div>
</div>
</div>
                )}

                {activeSection === 'analysis' && (
                  <div className="space-y-8">
                    {/* Detailed Scores */}
                    <div className="relative">
                      <div className="absolute inset-0 bg-gradient-to-r from-purple-500/10 via-pink-500/10 to-red-500/10 rounded-2xl blur-xl"></div>
                      <div className="relative bg-gradient-to-br from-gray-800/40 to-gray-900/60 rounded-2xl p-6 border border-purple-500/20 backdrop-blur-sm">
                        <h3 className="text-2xl font-bold mb-6 flex items-center gap-3">
                          <div className="p-2 bg-gradient-to-r from-purple-400 to-pink-500 rounded-lg">
                            <Target className="w-6 h-6 text-white" />
</div>
                          <span className="bg-gradient-to-r from-purple-300 to-pink-300 bg-clip-text text-transparent">
                            Detailed Analysis Scores
                          </span>
                        </h3>
                        {userProfile.ats_compatibility_score || userProfile.content_quality_score || userProfile.professional_presentation_score || userProfile.skills_alignment_score ? (
                          <div className="grid grid-cols-1 md:grid-cols-2 lg:grid-cols-4 gap-4">
                            <div className="group bg-gradient-to-br from-blue-500/10 to-cyan-500/10 rounded-xl p-4 border border-blue-400/30 hover:border-blue-400/60 transition-all duration-300 hover:scale-105">
                              <label className="text-sm font-medium text-blue-300 mb-2 block">ATS Compatibility</label>
                              <div className="flex items-center gap-3">
                                <div className="text-3xl font-bold text-blue-400">
                                  {userProfile.ats_compatibility_score || "—"}
</div>
                                <div className="flex-1">
                                  <div className="w-full bg-gray-700 rounded-full h-2">
                                    <div 
                                      className="bg-gradient-to-r from-blue-400 to-cyan-500 h-2 rounded-full transition-all duration-1000 ease-out"
                                      style={{ width: `${userProfile.ats_compatibility_score || 0}%` }}
                                    ></div>
</div>
</div>
</div>
</div>
                            <div className="group bg-gradient-to-br from-green-500/10 to-emerald-500/10 rounded-xl p-4 border border-green-400/30 hover:border-green-400/60 transition-all duration-300 hover:scale-105">
                              <label className="text-sm font-medium text-green-300 mb-2 block">Content Quality</label>
                              <div className="flex items-center gap-3">
                                <div className="text-3xl font-bold text-green-400">
                                  {userProfile.content_quality_score || "—"}
</div>
                                <div className="flex-1">
                                  <div className="w-full bg-gray-700 rounded-full h-2">
                                    <div 
                                      className="bg-gradient-to-r from-green-400 to-emerald-500 h-2 rounded-full transition-all duration-1000 ease-out"
                                      style={{ width: `${userProfile.content_quality_score || 0}%` }}
                                    ></div>
</div>
</div>
</div>
</div>
                            <div className="group bg-gradient-to-br from-purple-500/10 to-pink-500/10 rounded-xl p-4 border border-purple-400/30 hover:border-purple-400/60 transition-all duration-300 hover:scale-105">
                              <label className="text-sm font-medium text-purple-300 mb-2 block">Professional Presentation</label>
                              <div className="flex items-center gap-3">
                                <div className="text-3xl font-bold text-purple-400">
                                  {userProfile.professional_presentation_score || "—"}
</div>
                                <div className="flex-1">
                                  <div className="w-full bg-gray-700 rounded-full h-2">
                                    <div 
                                      className="bg-gradient-to-r from-purple-400 to-pink-500 h-2 rounded-full transition-all duration-1000 ease-out"
                                      style={{ width: `${userProfile.professional_presentation_score || 0}%` }}
                                    ></div>
</div>
</div>
</div>
</div>
                            <div className="group bg-gradient-to-br from-blue-500/10 to-cyan-500/10 rounded-xl p-4 border border-blue-400/30 hover:border-blue-400/60 transition-all duration-300 hover:scale-105">
                              <label className="text-sm font-medium text-blue-300 mb-2 block">Skills Alignment</label>
                              <div className="flex items-center gap-3">
                                <div className="text-3xl font-bold text-yellow-400">
                                  {userProfile.skills_alignment_score || "—"}
</div>
                                <div className="flex-1">
                                  <div className="w-full bg-gray-700 rounded-full h-2">
                                    <div 
                                      className="bg-gradient-to-r from-yellow-400 to-orange-500 h-2 rounded-full transition-all duration-1000 ease-out"
                                      style={{ width: `${userProfile.skills_alignment_score || 0}%` }}
                                    ></div>
</div>
</div>
</div>
</div>
</div>
                        ) : (
                          <div className="text-center py-8">
                            <div className="w-16 h-16 bg-gray-700/50 rounded-full flex items-center justify-center mx-auto mb-4">
                              <Target className="w-8 h-8 text-gray-500" />
</div>
                            <p className="text-gray-400 text-lg mb-4">No analysis scores found</p>
                            {isOwner && (
                              <Button
                                onClick={() => router.push('/resume-builder')}
                                className="bg-gradient-to-r from-purple-500/20 to-pink-500/20 border border-purple-400/30 text-purple-300 hover:from-purple-500/40 hover:to-pink-500/40 hover:border-purple-400/70 hover:text-purple-200 transition-all duration-300 hover:scale-105"
                              >
                                <FileText className="w-4 h-4 mr-2" />
                                Upload Resume for Analysis
                              </Button>
                            )}
</div>
                        )}
 </div>
 </div>

                    {/* Improved Summary - Hidden for anonymous users */}
                    {!isAnonymous && (
                      <div className="relative">
                        <div className="absolute inset-0 bg-gradient-to-r from-indigo-500/10 via-purple-500/10 to-pink-500/10 rounded-2xl blur-xl"></div>
                        <div className="relative bg-gradient-to-br from-gray-800/40 to-gray-900/60 rounded-2xl p-6 border border-indigo-500/20 backdrop-blur-sm">
                          <h3 className="text-2xl font-bold mb-6 flex items-center gap-3">
                            <div className="p-2 bg-gradient-to-r from-indigo-400 to-purple-500 rounded-lg">
                              <FileText className="w-6 h-6 text-white" />
 </div>
                            <span className="bg-gradient-to-r from-indigo-300 to-purple-300 bg-clip-text text-transparent">
                              AI-Improved Professional Summary
                            </span>
                          </h3>
                          {userProfile.improved_summary ? (
                            <div className="bg-gradient-to-r from-indigo-500/10 to-purple-500/10 rounded-xl p-6 border border-indigo-400/30">
                              <p className="text-gray-200 leading-relaxed text-lg">{userProfile.improved_summary}</p>
 </div>
                          ) : (
                            <div className="text-center py-8">
                              <div className="w-16 h-16 bg-gray-700/50 rounded-full flex items-center justify-center mx-auto mb-4">
                                <FileText className="w-8 h-8 text-gray-500" />
                              </div>
                              <p className="text-gray-400 text-lg mb-4">No improved summary data found</p>
                              {isOwner && (
 <Button 
 onClick={() => router.push('/resume-builder')}
                                className="bg-gradient-to-r from-purple-500/20 to-pink-500/20 border border-purple-400/30 text-purple-300 hover:from-purple-500/40 hover:to-pink-500/40 hover:border-purple-400/70 hover:text-purple-200 transition-all duration-300 hover:scale-105"
 >
 <FileText className="w-4 h-4 mr-2" />
                                Upload Resume for Analysis
 </Button>
                              )}
 </div>
                          )}
</div>
</div>
                    )}

                    {/* Strengths Analysis - Hidden for anonymous users */}
                    {!isAnonymous && (
                      <div className="relative">
                        <div className="absolute inset-0 bg-gradient-to-r from-emerald-500/10 via-green-500/10 to-teal-500/10 rounded-2xl blur-xl"></div>
                        <div className="relative bg-gradient-to-br from-gray-800/40 to-gray-900/60 rounded-2xl p-6 border border-emerald-500/20 backdrop-blur-sm">
                          <h3 className="text-2xl font-bold mb-6 flex items-center gap-3">
                            <div className="p-2 bg-gradient-to-r from-emerald-400 to-green-500 rounded-lg">
                              <Star className="w-6 h-6 text-white" />
</div>
                            <span className="bg-gradient-to-r from-emerald-300 to-green-300 bg-clip-text text-transparent">
                              Strengths Analysis
                            </span>
                          </h3>
                          <div 
                            className="bg-gradient-to-r from-emerald-500/10 to-green-500/10 rounded-xl p-6 border border-emerald-400/30 max-h-96 overflow-y-auto"
                            style={{
                              scrollbarWidth: 'thin',
                              scrollbarColor: '#4ade80 #22c55e20'
                            }}
                          >
                          {userProfile.strengths_analysis ? (
                            <div className="text-gray-200 leading-relaxed text-base">
                              {typeof userProfile.strengths_analysis === 'object' && userProfile.strengths_analysis !== null ? (
                                <div className="space-y-4">
                                  {Object.entries(userProfile.strengths_analysis).map(([key, value]) => (
                                    <div key={key} className="border-l-4 border-emerald-400 pl-4 bg-emerald-500/5 rounded-r-lg p-3">
                                      <h4 className="font-semibold text-emerald-300 capitalize mb-2">
                                        {key.replace(/_/g, ' ')}
                                      </h4>
                                      <div className="text-gray-300">
                                        {Array.isArray(value) ? (
                                          <ul className="list-disc list-inside space-y-1">
                                            {value.map((item, index) => (
                                              <li key={index}>
                                                {typeof item === 'object' ? (
                                                  <div className="ml-4 space-y-1">
                                                    {typeof item === 'object' && item !== null ? Object.entries(item).map(([itemKey, itemValue]) => (
                                                      <div key={itemKey}>
                                                        <span className="font-medium text-emerald-200">
                                                          {itemKey.replace(/_/g, ' ')}:
                                                        </span>
                                                        <span className="ml-2">
                                                          {Array.isArray(itemValue) ? itemValue.join(', ') : 
                                                           typeof itemValue === 'object' && itemValue !== null ? JSON.stringify(itemValue) : 
                                                           String(itemValue || '')}
                                                        </span>
</div>
                                                    )) : null}
</div>
                                                ) : (
                                                  item
                                                )}
                                              </li>
                                            ))}
                                          </ul>
                                        ) : typeof value === 'object' ? (
<div className="space-y-2">
                                          {typeof value === 'object' && value !== null ? Object.entries(value).map(([subKey, subValue]) => (
                                            <div key={subKey}>
                                              <span className="font-medium text-emerald-200">
                                                {subKey.replace(/_/g, ' ')}:
                                              </span>
                                              <span className="ml-2">
                                                {Array.isArray(subValue) ? subValue.join(', ') : 
                                                 typeof subValue === 'object' && subValue !== null ? JSON.stringify(subValue) : 
                                                 String(subValue || '')}
                                              </span>
</div>
                                          )) : null}
</div>
                                        ) : (
                                          <p>{String(value || '')}</p>
 )}
 </div>
</div>
))}
</div>
                              ) : (
                                <p>{userProfile.strengths_analysis}</p>
                              )}
</div>
                          ) : (
                            <div className="text-center py-8">
                              <div className="w-16 h-16 bg-gray-700/50 rounded-full flex items-center justify-center mx-auto mb-4">
                                <Star className="w-8 h-8 text-gray-500" />
                              </div>
                              <p className="text-gray-400 text-lg mb-4">No strengths analysis data found</p>
                              {isOwner && (
 <Button 
 onClick={() => router.push('/resume-builder')}
                                className="bg-gradient-to-r from-purple-500/20 to-pink-500/20 border border-purple-400/30 text-purple-300 hover:from-purple-500/40 hover:to-pink-500/40 hover:border-purple-400/70 hover:text-purple-200 transition-all duration-300 hover:scale-105"
 >
 <FileText className="w-4 h-4 mr-2" />
                                Upload Resume for Analysis
 </Button>
                              )}
</div>
                          )}
</div>
</div>
</div>
                    )}

                    {/* Improvements - Owner Only */}
                    {isOwner && (
                      <div className="relative">
                        <div className="absolute inset-0 bg-gradient-to-r from-blue-500/10 via-indigo-500/10 to-purple-500/10 rounded-2xl blur-xl"></div>
                        <div className="relative bg-gradient-to-br from-gray-800/40 to-gray-900/60 rounded-2xl p-6 border border-blue-500/20 backdrop-blur-sm">
                          <h3 className="text-2xl font-bold mb-6 flex items-center gap-3">
                            <div className="p-2 bg-gradient-to-r from-blue-400 to-indigo-500 rounded-lg">
                              <TrendingUp className="w-6 h-6 text-white" />
</div>
                            <span className="bg-gradient-to-r from-blue-300 to-indigo-300 bg-clip-text text-transparent">
                              Improvement Suggestions
                            </span>
                          </h3>
                          {userProfile.improvements && userProfile.improvements.length > 0 ? (
                            <div className="space-y-4">
                              {userProfile.improvements.map((improvement, index) => (
                                <div key={index} className="group bg-gradient-to-r from-blue-500/10 to-indigo-500/10 rounded-xl p-4 border border-blue-400/30 hover:border-blue-400/60 transition-all duration-300 hover:scale-105">
                                  <div className="flex items-start gap-3">
                                    <div className="w-3 h-3 bg-gradient-to-r from-blue-400 to-indigo-500 rounded-full flex-shrink-0 mt-1 animate-pulse"></div>
                                    <span className="text-white font-semibold text-lg">{improvement}</span>
</div>
</div>
))}
</div>
                          ) : (
                            <div className="text-center py-8">
                              <div className="w-16 h-16 bg-gray-700/50 rounded-full flex items-center justify-center mx-auto mb-4">
                                <TrendingUp className="w-8 h-8 text-gray-500" />
</div>
                              <p className="text-gray-400 text-lg mb-4">No improvement suggestions found</p>
                              <Button
                                onClick={() => router.push('/resume-builder')}
                                className="bg-gradient-to-r from-purple-500/20 to-pink-500/20 border border-purple-400/30 text-purple-300 hover:from-purple-500/40 hover:to-pink-500/40 hover:border-purple-400/70 hover:text-purple-200 transition-all duration-300 hover:scale-105"
                              >
                                <FileText className="w-4 h-4 mr-2" />
                                Upload Resume for Analysis
                              </Button>
</div>
                          )}
</div>
</div>
                    )}

                    {/* Recommendations - Owner Only */}
                    {isOwner && (
                      <div className="relative">
                        <div className="absolute inset-0 bg-gradient-to-r from-yellow-500/10 via-orange-500/10 to-red-500/10 rounded-2xl blur-xl"></div>
                        <div className="relative bg-gradient-to-br from-gray-800/40 to-gray-900/60 rounded-2xl p-6 border border-yellow-500/20 backdrop-blur-sm">
                          <h3 className="text-2xl font-bold mb-6 flex items-center gap-3">
                            <div className="p-2 bg-gradient-to-r from-yellow-400 to-orange-500 rounded-lg">
                              <Lightbulb className="w-6 h-6 text-white" />
</div>
                            <span className="bg-gradient-to-r from-yellow-300 to-orange-300 bg-clip-text text-transparent">
                              Actionable Recommendations
                            </span>
                          </h3>
                          {userProfile.recommendations && userProfile.recommendations.length > 0 ? (
                            <div className="space-y-4">
                              {userProfile.recommendations.map((recommendation, index) => (
                                <div key={index} className="group bg-gradient-to-r from-yellow-500/10 to-orange-500/10 rounded-xl p-4 border border-yellow-400/30 hover:border-yellow-400/60 transition-all duration-300 hover:scale-105">
                                  <div className="flex items-start gap-3">
                                    <div className="w-3 h-3 bg-gradient-to-r from-yellow-400 to-orange-500 rounded-full flex-shrink-0 mt-1 animate-pulse"></div>
                                    <span className="text-white font-semibold text-lg">{recommendation}</span>
</div>
</div>
))}
</div>
                          ) : (
                            <div className="text-center py-8">
                              <div className="w-16 h-16 bg-gray-700/50 rounded-full flex items-center justify-center mx-auto mb-4">
                                <Lightbulb className="w-8 h-8 text-gray-500" />
</div>
                              <p className="text-gray-400 text-lg mb-4">No recommendations found</p>
                              <Button
                                onClick={() => router.push('/resume-builder')}
                                className="bg-gradient-to-r from-purple-500/20 to-pink-500/20 border border-purple-400/30 text-purple-300 hover:from-purple-500/40 hover:to-pink-500/40 hover:border-purple-400/70 hover:text-purple-200 transition-all duration-300 hover:scale-105"
                              >
                                <FileText className="w-4 h-4 mr-2" />
                                Upload Resume for Analysis
                              </Button>
                            </div>
                          )}
</div>
</div>
                    )}

                    {/* Salary Analysis - Owner Only */}
                    {isOwner && (
                      <div className="relative">
                        <div className="absolute inset-0 bg-gradient-to-r from-green-500/10 via-emerald-500/10 to-teal-500/10 rounded-2xl blur-xl"></div>
                        <div className="relative bg-gradient-to-br from-gray-800/40 to-gray-900/60 rounded-2xl p-6 border border-green-500/20 backdrop-blur-sm">
                          <h3 className="text-2xl font-bold mb-6 flex items-center gap-3">
                            <div className="p-2 bg-gradient-to-r from-green-400 to-emerald-500 rounded-lg">
                              <DollarSign className="w-6 h-6 text-white" />
</div>
                            <span className="bg-gradient-to-r from-green-300 to-emerald-300 bg-clip-text text-transparent">
                              Salary Analysis
                            </span>
                          </h3>
                          <div 
                            className="bg-gradient-to-r from-green-500/10 to-emerald-500/10 rounded-xl p-6 border border-green-400/30 max-h-96 overflow-y-auto"
                            style={{
                              scrollbarWidth: 'thin',
                              scrollbarColor: '#4ade80 #22c55e20'
                            }}
                          >
                          {userProfile.salary_analysis ? (
                            <div className="text-gray-200 leading-relaxed text-base">
                              {typeof userProfile.salary_analysis === 'object' && userProfile.salary_analysis !== null ? (
                                <div className="space-y-4">
                                  {Object.entries(userProfile.salary_analysis).map(([key, value]) => (
                                    <div key={key} className="border-l-4 border-green-400 pl-4 bg-green-500/5 rounded-r-lg p-3">
                                      <h4 className="font-semibold text-green-300 capitalize mb-2">
                                        {key.replace(/_/g, ' ')}
                                      </h4>
                                      <div className="text-gray-300">
                                        {Array.isArray(value) ? (
                                          <ul className="list-disc list-inside space-y-1">
                                            {value.map((item, index) => (
                                              <li key={index}>
                                                {typeof item === 'object' ? (
                                                  <div className="ml-4 space-y-1">
                                                    {typeof item === 'object' && item !== null ? Object.entries(item).map(([itemKey, itemValue]) => (
                                                      <div key={itemKey}>
                                                        <span className="font-medium text-emerald-200">
                                                          {itemKey.replace(/_/g, ' ')}:
                                                        </span>
                                                        <span className="ml-2">
                                                          {Array.isArray(itemValue) ? itemValue.join(', ') : 
                                                           typeof itemValue === 'object' && itemValue !== null ? JSON.stringify(itemValue) : 
                                                           String(itemValue || '')}
                                                        </span>
</div>
                                                    )) : null}
</div>
                                                ) : (
                                                  item
                                                )}
                                              </li>
                                            ))}
                                          </ul>
                                        ) : typeof value === 'object' ? (
                                          <div className="space-y-2">
                                            {typeof value === 'object' && value !== null ? Object.entries(value).map(([subKey, subValue]) => (
                                              <div key={subKey}>
                                                <span className="font-medium text-emerald-200">
                                                  {subKey.replace(/_/g, ' ')}:
                                                </span>
                                                <span className="ml-2">
                                                  {Array.isArray(subValue) ? subValue.join(', ') : 
                                                   typeof subValue === 'object' && subValue !== null ? JSON.stringify(subValue) : 
                                                   String(subValue || '')}
                                                </span>
</div>
                                            )) : null}
</div>
                                        ) : (
                                          <p>{String(value || '')}</p>
                                        )}
</div>
</div>
))}
</div>
                              ) : (
                                <p>{userProfile.salary_analysis}</p>
                              )}
</div>
                          ) : (
                            <div className="text-center py-8">
                              <div className="w-16 h-16 bg-gray-700/50 rounded-full flex items-center justify-center mx-auto mb-4">
                                <DollarSign className="w-8 h-8 text-gray-500" />
</div>
                              <p className="text-gray-400 text-lg mb-4">No salary analysis data found</p>
                              {isOwner && (
                                <Button
                                  onClick={() => router.push('/resume-builder')}
                                  className="bg-gradient-to-r from-purple-500/20 to-pink-500/20 border border-purple-400/30 text-purple-300 hover:from-purple-500/40 hover:to-pink-500/40 hover:border-purple-400/70 hover:text-purple-200 transition-all duration-300 hover:scale-105"
                                >
                                  <FileText className="w-4 h-4 mr-2" />
                                  Upload Resume for Analysis
                                </Button>
                              )}
</div>
                          )}
</div>
</div>
</div>
                    )}

                    {/* Career Path - Owner Only */}
                    {isOwner && (
                      <div className="relative">
                        <div className="absolute inset-0 bg-gradient-to-r from-purple-500/10 via-pink-500/10 to-red-500/10 rounded-2xl blur-xl"></div>
                        <div className="relative bg-gradient-to-br from-gray-800/40 to-gray-900/60 rounded-2xl p-6 border border-purple-500/20 backdrop-blur-sm">
                          <h3 className="text-2xl font-bold mb-6 flex items-center gap-3">
                            <div className="p-2 bg-gradient-to-r from-purple-400 to-pink-500 rounded-lg">
                              <TrendingUp className="w-6 h-6 text-white" />
</div>
                            <span className="bg-gradient-to-r from-purple-300 to-pink-300 bg-clip-text text-transparent">
                              Career Path Analysis
                            </span>
                          </h3>
                          <div 
                            className="bg-gradient-to-r from-purple-500/10 to-pink-500/10 rounded-xl p-6 border border-purple-400/30 max-h-96 overflow-y-auto"
                            style={{
                              scrollbarWidth: 'thin',
                              scrollbarColor: '#a855f7 #8b5cf620'
                            }}
                          >
                          {userProfile.career_path ? (
                            <div className="text-gray-200 leading-relaxed text-base">
                              {typeof userProfile.career_path === 'object' && userProfile.career_path !== null ? (
                                <div className="space-y-4">
                                  {Object.entries(userProfile.career_path).map(([key, value]) => (
                                    <div key={key} className="border-l-4 border-purple-400 pl-4 bg-purple-500/5 rounded-r-lg p-3">
                                      <h4 className="font-semibold text-purple-300 capitalize mb-2">
                                        {key.replace(/_/g, ' ')}
                                      </h4>
                                      <div className="text-gray-300">
                                        {Array.isArray(value) ? (
                                          <ul className="list-disc list-inside space-y-1">
                                            {value.map((item, index) => (
                                              <li key={index}>
                                                {typeof item === 'object' ? (
                                                  <div className="ml-4 space-y-1">
                                                    {typeof item === 'object' && item !== null ? Object.entries(item).map(([itemKey, itemValue]) => (
                                                      <div key={itemKey}>
                                                        <span className="font-medium text-emerald-200">
                                                          {itemKey.replace(/_/g, ' ')}:
                                                        </span>
                                                        <span className="ml-2">
                                                          {Array.isArray(itemValue) ? itemValue.join(', ') : 
                                                           typeof itemValue === 'object' && itemValue !== null ? JSON.stringify(itemValue) : 
                                                           String(itemValue || '')}
                                                        </span>
</div>
                                                    )) : null}
</div>
                                                ) : (
                                                  item
                                                )}
                                              </li>
                                            ))}
                                          </ul>
                                        ) : typeof value === 'object' ? (
                                          <div className="space-y-2">
                                            {typeof value === 'object' && value !== null ? Object.entries(value).map(([subKey, subValue]) => (
                                              <div key={subKey}>
                                                <span className="font-medium text-emerald-200">
                                                  {subKey.replace(/_/g, ' ')}:
                                                </span>
                                                <span className="ml-2">
                                                  {Array.isArray(subValue) ? subValue.join(', ') : 
                                                   typeof subValue === 'object' && subValue !== null ? JSON.stringify(subValue) : 
                                                   String(subValue || '')}
                                                </span>
</div>
                                            )) : null}
</div>
                                        ) : (
                                          <p>{String(value || '')}</p>
                                        )}
</div>
</div>
                                  ))}
</div>
                              ) : (
                                <p>{userProfile.career_path}</p>
                              )}
</div>
                          ) : (
                            <div className="text-center py-8">
                              <div className="w-16 h-16 bg-gray-700/50 rounded-full flex items-center justify-center mx-auto mb-4">
                                <TrendingUp className="w-8 h-8 text-gray-500" />
</div>
                              <p className="text-gray-400 text-lg mb-4">No career path data found</p>
                              {isOwner && (
                                <Button
                                  onClick={() => router.push('/resume-builder')}
                                  className="bg-gradient-to-r from-purple-500/20 to-pink-500/20 border border-purple-400/30 text-purple-300 hover:from-purple-500/40 hover:to-pink-500/40 hover:border-purple-400/70 hover:text-purple-200 transition-all duration-300 hover:scale-105"
                                >
                                  <FileText className="w-4 h-4 mr-2" />
                                  Upload Resume for Analysis
                                </Button>
                              )}
</div>
                          )}
</div>
</div>
</div>
                    )}

                    {/* Section Analysis - Owner Only */}
                    {isOwner && (
                      <div className="relative">
                        <div className="absolute inset-0 bg-gradient-to-r from-indigo-500/10 via-purple-500/10 to-pink-500/10 rounded-2xl blur-xl"></div>
                        <div className="relative bg-gradient-to-br from-gray-800/40 to-gray-900/60 rounded-2xl p-6 border border-indigo-500/20 backdrop-blur-sm">
                          <h3 className="text-2xl font-bold mb-6 flex items-center gap-3">
                            <div className="p-2 bg-gradient-to-r from-indigo-400 to-purple-500 rounded-lg">
                              <FileText className="w-6 h-6 text-white" />
</div>
                            <span className="bg-gradient-to-r from-indigo-300 to-purple-300 bg-clip-text text-transparent">
                              Section-by-Section Analysis
                            </span>
                          </h3>
                          <div 
                            className="bg-gradient-to-r from-indigo-500/10 to-purple-500/10 rounded-xl p-6 border border-indigo-400/30 max-h-96 overflow-y-auto"
                            style={{
                              scrollbarWidth: 'thin',
                              scrollbarColor: '#6366f1 #4f46e520'
                            }}
                          >
                          {userProfile.section_analysis ? (
                            <div className="text-gray-200 leading-relaxed text-base">
                              {typeof userProfile.section_analysis === 'object' && userProfile.section_analysis !== null ? (
<div className="space-y-4">
                                  {Object.entries(userProfile.section_analysis).map(([key, value]) => (
                                    <div key={key} className="border-l-4 border-indigo-400 pl-4 bg-indigo-500/5 rounded-r-lg p-3">
                                      <h4 className="font-semibold text-indigo-300 capitalize mb-2">
                                        {key.replace(/_/g, ' ')}
                                      </h4>
                                      <div className="text-gray-300">
                                        {Array.isArray(value) ? (
                                          <ul className="list-disc list-inside space-y-1">
                                            {value.map((item, index) => (
                                              <li key={index}>
                                                {typeof item === 'object' ? (
                                                  <div className="ml-4 space-y-1">
                                                    {typeof item === 'object' && item !== null ? Object.entries(item).map(([itemKey, itemValue]) => (
                                                      <div key={itemKey}>
                                                        <span className="font-medium text-emerald-200">
                                                          {itemKey.replace(/_/g, ' ')}:
                                                        </span>
                                                        <span className="ml-2">
                                                          {Array.isArray(itemValue) ? itemValue.join(', ') : 
                                                           typeof itemValue === 'object' && itemValue !== null ? JSON.stringify(itemValue) : 
                                                           String(itemValue || '')}
                                                        </span>
</div>
                                                    )) : null}
</div>
                                                ) : (
                                                  item
                                                )}
                                              </li>
                                            ))}
                                          </ul>
                                        ) : typeof value === 'object' ? (
 <div className="space-y-2">
                                            {typeof value === 'object' && value !== null ? Object.entries(value).map(([subKey, subValue]) => (
                                              <div key={subKey}>
                                                <span className="font-medium text-emerald-200">
                                                  {subKey.replace(/_/g, ' ')}:
                                                </span>
                                                <span className="ml-2">
                                                  {Array.isArray(subValue) ? subValue.join(', ') : 
                                                   typeof subValue === 'object' && subValue !== null ? JSON.stringify(subValue) : 
                                                   String(subValue || '')}
                                                </span>
</div>
                                            )) : null}
</div>
                                        ) : (
                                          <p>{String(value || '')}</p>
                                        )}
</div>
 </div>
))}
</div>
                              ) : (
                                <p>{userProfile.section_analysis}</p>
 )}
</div>
                          ) : (
                            <div className="text-center py-8">
                              <div className="w-16 h-16 bg-gray-700/50 rounded-full flex items-center justify-center mx-auto mb-4">
                                <FileText className="w-8 h-8 text-gray-500" />
</div>
                              <p className="text-gray-400 text-lg mb-4">No section analysis data found</p>
                              {isOwner && (
                                <Button
                                  onClick={() => router.push('/resume-builder')}
                                  className="bg-gradient-to-r from-purple-500/20 to-pink-500/20 border border-purple-400/30 text-purple-300 hover:from-purple-500/40 hover:to-pink-500/40 hover:border-purple-400/70 hover:text-purple-200 transition-all duration-300 hover:scale-105"
                                >
                                  <FileText className="w-4 h-4 mr-2" />
                                  Upload Resume for Analysis
                                </Button>
                              )}
</div>
)}
</div>
</div>
</div>
)}

</div>
 )}

                {activeSection === 'game-results' && (
                  <div className="space-y-8">
                    {/* BPOC Cultural Game Stats */}
                    <div className="relative">
                      <div className="absolute inset-0 bg-gradient-to-r from-yellow-500/10 via-orange-500/10 to-red-500/10 rounded-2xl blur-xl"></div>
                      <div className="relative bg-gradient-to-br from-gray-800/40 to-gray-900/60 rounded-2xl p-6 border border-yellow-500/20 backdrop-blur-sm">
                        <h3 className="text-2xl font-bold mb-6 flex items-center gap-3">
                          <div className="p-2 bg-gradient-to-r from-yellow-400 to-orange-500 rounded-lg">
                            <Gamepad2 className="w-6 h-6 text-white" />
 </div>
                          <span className="bg-gradient-to-r from-yellow-300 to-orange-300 bg-clip-text text-transparent">
                            BPOC Cultural
                          </span>
                        </h3>
                        <div className="bg-gradient-to-r from-yellow-500/10 to-orange-500/10 rounded-xl p-6 border border-yellow-400/30">
                        {userProfile.game_stats?.bpoc_cultural_stats ? (
                          <div className="space-y-4">
                            <div className="grid grid-cols-1 md:grid-cols-2 lg:grid-cols-3 gap-4">
                              <div className="group bg-gradient-to-br from-yellow-500/10 to-orange-500/10 rounded-xl p-4 border border-yellow-400/30 hover:border-yellow-400/60 transition-all duration-300 hover:scale-105">
                                <label className="text-sm font-medium text-yellow-300 mb-2 block">Current Tier</label>
                                <p className="text-white text-lg font-semibold">
                                  {userProfile.game_stats.bpoc_cultural_stats.current_tier || "No tier data"}
                                </p>
 </div>

                              {/* Session data - Owner only */}
                              {isOwner && (
                                <>
                                  <div className="group bg-gradient-to-br from-yellow-500/10 to-orange-500/10 rounded-xl p-4 border border-yellow-400/30 hover:border-yellow-400/60 transition-all duration-300 hover:scale-105">
                                    <label className="text-sm font-medium text-yellow-300 mb-2 block">Total Sessions</label>
                                    <p className="text-white text-lg font-semibold">
                                      {userProfile.game_stats.bpoc_cultural_stats.total_sessions || 0}
                                    </p>
 </div>
                                  <div className="group bg-gradient-to-br from-yellow-500/10 to-orange-500/10 rounded-xl p-4 border border-yellow-400/30 hover:border-yellow-400/60 transition-all duration-300 hover:scale-105">
                                    <label className="text-sm font-medium text-yellow-300 mb-2 block">Completed Sessions</label>
                                    <p className="text-white text-lg font-semibold">
                                      {userProfile.game_stats.bpoc_cultural_stats.completed_sessions || 0}
                                    </p>
 </div>
                                </>
                              )}
 </div>

                            {/* Hire Recommendation and Writing Score */}
                            {userProfile.game_stats?.bpoc_cultural_results && (
                              <div className="mt-6 pt-6 border-t border-gray-600">
                                <h4 className="text-lg font-semibold mb-4 text-yellow-300">Analysis Results</h4>
                                <div className="grid grid-cols-1 md:grid-cols-2 gap-4">
                                  <div className="group bg-gradient-to-br from-yellow-500/10 to-orange-500/10 rounded-xl p-4 border border-yellow-400/30 hover:border-yellow-400/60 transition-all duration-300 hover:scale-105">
                                    <label className="text-sm font-medium text-yellow-300 mb-2 block">Hire Recommendation</label>
                                    <p className="text-white text-lg font-semibold capitalize">
                                      {userProfile.game_stats.bpoc_cultural_results.hire_recommendation ? 
                                        userProfile.game_stats.bpoc_cultural_results.hire_recommendation.replace(/_/g, ' ') : 
                                        "No recommendation data"}
                                    </p>
 </div>
                                  <div className="group bg-gradient-to-br from-yellow-500/10 to-orange-500/10 rounded-xl p-4 border border-yellow-400/30 hover:border-yellow-400/60 transition-all duration-300 hover:scale-105">
                                    <label className="text-sm font-medium text-yellow-300 mb-2 block">Writing Score</label>
                                    <p className="text-white text-lg font-semibold">
                                      {userProfile.game_stats.bpoc_cultural_results.writing?.score || "No score data"}
                                    </p>
 </div>
                                  {userProfile.game_stats.bpoc_cultural_results.writing?.style && (
                                    <div className="group bg-gradient-to-br from-yellow-500/10 to-orange-500/10 rounded-xl p-4 border border-yellow-400/30 hover:border-yellow-400/60 transition-all duration-300 hover:scale-105">
                                      <label className="text-sm font-medium text-yellow-300 mb-2 block">Writing Style</label>
                                      <p className="text-white mt-1 text-sm font-medium">
                                        {userProfile.game_stats.bpoc_cultural_results.writing.style}
                                      </p>
 </div>
                                  )}
                                  {userProfile.game_stats.bpoc_cultural_results.writing?.tone && (
                                    <div className="group bg-gradient-to-br from-yellow-500/10 to-orange-500/10 rounded-xl p-4 border border-yellow-400/30 hover:border-yellow-400/60 transition-all duration-300 hover:scale-105">
                                      <label className="text-sm font-medium text-yellow-300 mb-2 block">Writing Tone</label>
                                      <p className="text-white mt-1 text-sm font-medium">
                                        {userProfile.game_stats.bpoc_cultural_results.writing.tone}
                                      </p>
 </div>
                                  )}
 </div>
 </div>
 )}
 </div>
                        ) : (
<div className="text-center py-8">
                            <div className="w-16 h-16 bg-gray-700/50 rounded-full flex items-center justify-center mx-auto mb-4">
                              <Gamepad2 className="w-8 h-8 text-gray-500" />
                            </div>
                            <p className="text-gray-400 text-lg mb-4">No BPOC Cultural game data found</p>
                            {isOwner && (
 <Button 
                                onClick={() => router.push('/career-tools/games/bpoc-cultural')}
                                className="bg-gradient-to-r from-yellow-500/20 to-orange-500/20 border border-yellow-400/30 text-yellow-300 hover:from-yellow-500/30 hover:to-orange-500/30 hover:border-yellow-400/50 transition-all duration-300 hover:scale-105"
 >
                                <Gamepad2 className="w-4 h-4 mr-2" />
                                Play BPOC Cultural Game
 </Button>
                            )}
 </div>
                        )}
 </div>
 </div>
 </div>

                    {/* DISC Personality Game Stats */}
                    <div className="relative">
                      <div className="absolute inset-0 bg-gradient-to-r from-blue-500/10 via-cyan-500/10 to-teal-500/10 rounded-2xl blur-xl"></div>
                      <div className="relative bg-gradient-to-br from-gray-800/40 to-gray-900/60 rounded-2xl p-6 border border-blue-500/20 backdrop-blur-sm">
                        <h3 className="text-2xl font-bold mb-6 flex items-center gap-3">
                          <div className="p-2 bg-gradient-to-r from-blue-400 to-cyan-500 rounded-lg">
                            <Gamepad2 className="w-6 h-6 text-white" />
 </div>
                          <span className="bg-gradient-to-r from-blue-300 to-cyan-300 bg-clip-text text-transparent">
                            BPOC DISC
                          </span>
                        </h3>
                        <div className="bg-gradient-to-r from-blue-500/10 to-cyan-500/10 rounded-xl p-6 border border-blue-400/30">
                        {userProfile.game_stats?.disc_personality_stats ? (
<div className="space-y-4">
                            <div className="grid grid-cols-1 md:grid-cols-2 lg:grid-cols-3 gap-4">
                              <div className="group bg-gradient-to-br from-blue-500/10 to-cyan-500/10 rounded-xl p-4 border border-blue-400/30 hover:border-blue-400/60 transition-all duration-300 hover:scale-105">
                                <label className="text-sm font-medium text-blue-300 mb-2 block">Dominance (D)</label>
                                <p className="text-white text-lg font-semibold">
                                  {userProfile.game_stats.disc_personality_stats.d || 0}
                                </p>
 </div>
                              <div className="group bg-gradient-to-br from-blue-500/10 to-cyan-500/10 rounded-xl p-4 border border-blue-400/30 hover:border-blue-400/60 transition-all duration-300 hover:scale-105">
                                <label className="text-sm font-medium text-blue-300 mb-2 block">Influence (I)</label>
                                <p className="text-white text-lg font-semibold">
                                  {userProfile.game_stats.disc_personality_stats.i || 0}
                                </p>
 </div>
                              <div className="group bg-gradient-to-br from-blue-500/10 to-cyan-500/10 rounded-xl p-4 border border-blue-400/30 hover:border-blue-400/60 transition-all duration-300 hover:scale-105">
                                <label className="text-sm font-medium text-blue-300 mb-2 block">Steadiness (S)</label>
                                <p className="text-white text-lg font-semibold">
                                  {userProfile.game_stats.disc_personality_stats.s || 0}
                                </p>
 </div>
                              <div className="group bg-gradient-to-br from-blue-500/10 to-cyan-500/10 rounded-xl p-4 border border-blue-400/30 hover:border-blue-400/60 transition-all duration-300 hover:scale-105">
                                <label className="text-sm font-medium text-blue-300 mb-2 block">Conscientiousness (C)</label>
                                <p className="text-white text-lg font-semibold">
                                  {userProfile.game_stats.disc_personality_stats.c || 0}
                                </p>
 </div>
                              <div className="group bg-gradient-to-br from-blue-500/10 to-cyan-500/10 rounded-xl p-4 border border-blue-400/30 hover:border-blue-400/60 transition-all duration-300 hover:scale-105">
                                <label className="text-sm font-medium text-blue-300 mb-2 block">Primary Style</label>
                                <p className="text-white text-lg font-semibold">
                                  {userProfile.game_stats.disc_personality_stats.primary_style || "No data"}
                                </p>
 </div>
                              <div className="group bg-gradient-to-br from-blue-500/10 to-cyan-500/10 rounded-xl p-4 border border-blue-400/30 hover:border-blue-400/60 transition-all duration-300 hover:scale-105">
                                <label className="text-sm font-medium text-blue-300 mb-2 block">Secondary Style</label>
                                <p className="text-white text-lg font-semibold">
                                  {userProfile.game_stats.disc_personality_stats.secondary_style || "No data"}
                                </p>
 </div>
                              <div className="group bg-gradient-to-br from-blue-500/10 to-cyan-500/10 rounded-xl p-4 border border-blue-400/30 hover:border-blue-400/60 transition-all duration-300 hover:scale-105">
                                <label className="text-sm font-medium text-blue-300 mb-2 block">Consistency Index</label>
                                <p className="text-white text-lg font-semibold">
                                  {userProfile.game_stats.disc_personality_stats.consistency_index || "No data"}
                                </p>
 </div>
                              {/* Last Taken - Owner only */}
                              {isOwner && (
                                <div className="group bg-gradient-to-br from-blue-500/10 to-cyan-500/10 rounded-xl p-4 border border-blue-400/30 hover:border-blue-400/60 transition-all duration-300 hover:scale-105">
                                  <label className="text-sm font-medium text-blue-300 mb-2 block">Last Taken</label>
                                  <p className="text-white mt-1 text-sm font-medium">
                                    {userProfile.game_stats.disc_personality_stats.last_taken_at ? 
                                      new Date(userProfile.game_stats.disc_personality_stats.last_taken_at).toLocaleDateString() : 
                                      "Never taken"}
                                  </p>
 </div>
 )}
 </div>
 </div>
) : (
<div className="text-center py-8">
                            <div className="w-16 h-16 bg-gray-700/50 rounded-full flex items-center justify-center mx-auto mb-4">
                              <Gamepad2 className="w-8 h-8 text-gray-500" />
                            </div>
                            <p className="text-gray-400 text-lg mb-4">No DISC Personality game data found</p>
                            {isOwner && (
 <Button 
 onClick={() => router.push('/career-tools/games/disc-personality')}
                                className="bg-gradient-to-r from-blue-500/20 to-cyan-500/20 border border-blue-400/30 text-blue-300 hover:from-blue-500/40 hover:to-cyan-500/40 hover:border-blue-400/70 hover:text-blue-200 transition-all duration-300 hover:scale-105"
 >
                                <Gamepad2 className="w-4 h-4 mr-2" />
                                Play DISC Personality Game
 </Button>
                            )}
 </div>
                        )}
 </div>
 </div>
 </div>

                    {/* Typing Hero Game Stats */}
                    <div className="relative">
                      <div className="absolute inset-0 bg-gradient-to-r from-green-500/10 via-emerald-500/10 to-teal-500/10 rounded-2xl blur-xl"></div>
                      <div className="relative bg-gradient-to-br from-gray-800/40 to-gray-900/60 rounded-2xl p-6 border border-green-500/20 backdrop-blur-sm">
                        <h3 className="text-2xl font-bold mb-6 flex items-center gap-3">
                          <div className="p-2 bg-gradient-to-r from-green-400 to-emerald-500 rounded-lg">
                            <Gamepad2 className="w-6 h-6 text-white" />
 </div>
                          <span className="bg-gradient-to-r from-green-300 to-emerald-300 bg-clip-text text-transparent">
                            Typing Hero Game
                          </span>
                        </h3>
                        <div className="bg-gradient-to-r from-green-500/10 to-emerald-500/10 rounded-xl p-6 border border-green-400/30">
                          {userProfile.game_stats?.typing_hero_stats ? (
                            <div className="space-y-4">
                              <div className="grid grid-cols-1 md:grid-cols-2 lg:grid-cols-3 gap-4">
                                <div className="group bg-gradient-to-br from-green-500/10 to-emerald-500/10 rounded-xl p-4 border border-green-400/30 hover:border-green-400/60 transition-all duration-300 hover:scale-105">
                                  <label className="text-sm font-medium text-green-300 mb-2 block">Best WPM</label>
                                  <p className="text-white text-lg font-semibold">
                                    {userProfile.game_stats.typing_hero_stats.best_wpm || 0} WPM
                                  </p>
 </div>
                                <div className="group bg-gradient-to-br from-green-500/10 to-emerald-500/10 rounded-xl p-4 border border-green-400/30 hover:border-green-400/60 transition-all duration-300 hover:scale-105">
                                  <label className="text-sm font-medium text-green-300 mb-2 block">Best Accuracy</label>
                                  <p className="text-white text-lg font-semibold">
                                    {userProfile.game_stats.typing_hero_stats.best_accuracy ? `${userProfile.game_stats.typing_hero_stats.best_accuracy}%` : "0%"}
                                  </p>
 </div>
                                <div className="group bg-gradient-to-br from-green-500/10 to-emerald-500/10 rounded-xl p-4 border border-green-400/30 hover:border-green-400/60 transition-all duration-300 hover:scale-105">
                                  <label className="text-sm font-medium text-green-300 mb-2 block">Median WPM</label>
                                  <p className="text-white text-lg font-semibold">
                                    {userProfile.game_stats.typing_hero_stats.median_wpm || 0} WPM
                                  </p>
 </div>
                                <div className="group bg-gradient-to-br from-green-500/10 to-emerald-500/10 rounded-xl p-4 border border-green-400/30 hover:border-green-400/60 transition-all duration-300 hover:scale-105">
                                  <label className="text-sm font-medium text-green-300 mb-2 block">Recent WPM</label>
                                  <p className="text-white text-lg font-semibold">
                                    {userProfile.game_stats.typing_hero_stats.recent_wpm || 0} WPM
                                  </p>
 </div>
                                {/* Session data - Owner only */}
                                {isOwner && (
                                  <>
                                    <div className="group bg-gradient-to-br from-green-500/10 to-emerald-500/10 rounded-xl p-4 border border-green-400/30 hover:border-green-400/60 transition-all duration-300 hover:scale-105">
                                      <label className="text-sm font-medium text-green-300 mb-2 block">Highest Difficulty</label>
                                      <p className="text-white text-lg font-semibold">
                                        {userProfile.game_stats.typing_hero_stats.highest_difficulty || "No data"}
                                      </p>
 </div>
                                    <div className="group bg-gradient-to-br from-green-500/10 to-emerald-500/10 rounded-xl p-4 border border-green-400/30 hover:border-green-400/60 transition-all duration-300 hover:scale-105">
                                      <label className="text-sm font-medium text-green-300 mb-2 block">Consistency Index</label>
                                      <p className="text-white text-lg font-semibold">
                                        {userProfile.game_stats.typing_hero_stats.consistency_index || "No data"}
                                      </p>
 </div>
                                    <div className="group bg-gradient-to-br from-green-500/10 to-emerald-500/10 rounded-xl p-4 border border-green-400/30 hover:border-green-400/60 transition-all duration-300 hover:scale-105">
                                      <label className="text-sm font-medium text-green-300 mb-2 block">Total Sessions</label>
                                      <p className="text-white text-lg font-semibold">
                                        {userProfile.game_stats.typing_hero_stats.total_sessions || 0}
                                      </p>
 </div>
                                    <div className="group bg-gradient-to-br from-green-500/10 to-emerald-500/10 rounded-xl p-4 border border-green-400/30 hover:border-green-400/60 transition-all duration-300 hover:scale-105">
                                      <label className="text-sm font-medium text-green-300 mb-2 block">Last Played</label>
                                      <p className="text-white mt-1 text-sm font-medium">
                                        {userProfile.game_stats.typing_hero_stats.last_played_at ? 
                                          new Date(userProfile.game_stats.typing_hero_stats.last_played_at).toLocaleDateString() : 
                                          "Never played"}
                                      </p>
 </div>
                                  </>
 )}
 </div>
 </div>
                          ) : (
                            <div className="text-center py-8">
                              <div className="w-16 h-16 bg-gray-700/50 rounded-full flex items-center justify-center mx-auto mb-4">
                                <Gamepad2 className="w-8 h-8 text-gray-500" />
 </div>
                              <p className="text-gray-400 text-lg mb-4">No Typing Hero game data found</p>
                              {isOwner && (
                                <Button
                                  onClick={() => router.push('/career-tools/games/typing-hero')}
                                  className="bg-gradient-to-r from-green-500/20 to-emerald-500/20 border border-green-400/30 text-green-300 hover:from-green-500/40 hover:to-emerald-500/40 hover:border-green-400/70 hover:text-green-200 transition-all duration-300 hover:scale-105"
                                >
                                  <Gamepad2 className="w-4 h-4 mr-2" />
                                  Play Typing Hero Game
                                </Button>
                              )}
 </div>
                          )}
</div>
</div>
</div>


                    {/* Ultimate Game Stats */}

                    <div className="relative">
                      <div className="absolute inset-0 bg-gradient-to-r from-purple-500/10 via-pink-500/10 to-rose-500/10 rounded-2xl blur-xl"></div>
                      <div className="relative bg-gradient-to-br from-gray-800/40 to-gray-900/60 rounded-2xl p-6 border border-purple-500/20 backdrop-blur-sm">
                        <h3 className="text-2xl font-bold mb-6 flex items-center gap-3">
                          <div className="p-2 bg-gradient-to-r from-purple-400 to-pink-500 rounded-lg">
                            <Gamepad2 className="w-6 h-6 text-white" />
</div>
                          <span className="bg-gradient-to-r from-purple-300 to-pink-300 bg-clip-text text-transparent">
                            BPOC Ultimate
 </span>

                        </h3>
                        <div className="bg-gradient-to-r from-purple-500/10 to-pink-500/10 rounded-xl p-6 border border-purple-400/30">
                          {userProfile.game_stats?.ultimate_stats ? (
                            <div className="space-y-4">
                              <div className="grid grid-cols-1 md:grid-cols-2 lg:grid-cols-3 gap-4">
                                <div className="group bg-gradient-to-br from-purple-500/10 to-pink-500/10 rounded-xl p-4 border border-purple-400/30 hover:border-purple-400/60 transition-all duration-300 hover:scale-105">
                                  <label className="text-sm font-medium text-purple-300 mb-2 block">Smart Score</label>
                                  <p className="text-white text-lg font-semibold">
                                    {userProfile.game_stats.ultimate_stats.smart || 0}
                                  </p>
</div>
                                <div className="group bg-gradient-to-br from-purple-500/10 to-pink-500/10 rounded-xl p-4 border border-purple-400/30 hover:border-purple-400/60 transition-all duration-300 hover:scale-105">
                                  <label className="text-sm font-medium text-purple-300 mb-2 block">Motivated Score</label>
                                  <p className="text-white text-lg font-semibold">
                                    {userProfile.game_stats.ultimate_stats.motivated || 0}
                                  </p>
</div>
                                <div className="group bg-gradient-to-br from-purple-500/10 to-pink-500/10 rounded-xl p-4 border border-purple-400/30 hover:border-purple-400/60 transition-all duration-300 hover:scale-105">
                                  <label className="text-sm font-medium text-purple-300 mb-2 block">Integrity Score</label>
                                  <p className="text-white text-lg font-semibold">
                                    {userProfile.game_stats.ultimate_stats.integrity || 0}
                                  </p>
</div>
                                <div className="group bg-gradient-to-br from-purple-500/10 to-pink-500/10 rounded-xl p-4 border border-purple-400/30 hover:border-purple-400/60 transition-all duration-300 hover:scale-105">
                                  <label className="text-sm font-medium text-purple-300 mb-2 block">Business Score</label>
                                  <p className="text-white text-lg font-semibold">
                                    {userProfile.game_stats.ultimate_stats.business || 0}
                                  </p>
 </div>
                                <div className="group bg-gradient-to-br from-purple-500/10 to-pink-500/10 rounded-xl p-4 border border-purple-400/30 hover:border-purple-400/60 transition-all duration-300 hover:scale-105">
                                  <label className="text-sm font-medium text-purple-300 mb-2 block">Platinum Choices</label>
                                  <p className="text-white text-lg font-semibold">
                                    {userProfile.game_stats.ultimate_stats.platinum_choices || 0}
                                  </p>
 </div>
                                <div className="group bg-gradient-to-br from-purple-500/10 to-pink-500/10 rounded-xl p-4 border border-purple-400/30 hover:border-purple-400/60 transition-all duration-300 hover:scale-105">
                                  <label className="text-sm font-medium text-purple-300 mb-2 block">Gold Choices</label>
                                  <p className="text-white text-lg font-semibold">
                                    {userProfile.game_stats.ultimate_stats.gold_choices || 0}
                                  </p>
 </div>
                                <div className="group bg-gradient-to-br from-purple-500/10 to-pink-500/10 rounded-xl p-4 border border-purple-400/30 hover:border-purple-400/60 transition-all duration-300 hover:scale-105">
                                  <label className="text-sm font-medium text-purple-300 mb-2 block">Last Tier</label>
                                  <p className="text-white text-lg font-semibold">
                                    {userProfile.game_stats.ultimate_stats.last_tier || "No tier data"}
                                  </p>
 </div>
                                {/* Last Taken - Owner only */}
                                {isOwner && (
                                  <div className="group bg-gradient-to-br from-purple-500/10 to-pink-500/10 rounded-xl p-4 border border-purple-400/30 hover:border-purple-400/60 transition-all duration-300 hover:scale-105">
                                    <label className="text-sm font-medium text-purple-300 mb-2 block">Last Taken</label>
                                    <p className="text-white mt-1 text-sm font-medium">
                                      {userProfile.game_stats.ultimate_stats.last_taken_at ? 
                                        new Date(userProfile.game_stats.ultimate_stats.last_taken_at).toLocaleDateString() : 
                                        "Never taken"}
                                    </p>
 </div>
 )}
 </div>
 </div>
) : (
<div className="text-center py-8">
                              <div className="w-16 h-16 bg-gray-700/50 rounded-full flex items-center justify-center mx-auto mb-4">
                                <Gamepad2 className="w-8 h-8 text-gray-500" />
                              </div>
                              <p className="text-gray-400 text-lg mb-4">No Ultimate game data found</p>
                              {isOwner && (
 <Button 
                                  onClick={() => router.push('/career-tools/games/ultimate')}
                                  className="bg-gradient-to-r from-purple-500/20 to-pink-500/20 border border-purple-400/30 text-purple-300 hover:from-purple-500/40 hover:to-pink-500/40 hover:border-purple-400/70 hover:text-purple-200 transition-all duration-300 hover:scale-105"
 >
                                  <Gamepad2 className="w-4 h-4 mr-2" />
                                  Play Ultimate Game
 </Button>
                              )}
 </div>
                          )}
 </div>
 </div>
 </div>

                    {/* Sign-up CTA for anonymous users */}
                    {isAnonymous && (
                      <SignUpCTA
                        title="View Game Interpretations"
                        description="Sign up to view detailed interpretations of game results, unlock personalized insights, and play career assessment games to discover your professional strengths."
                        icon={Gamepad2}
                      />
                    )}
                  </div>
                )}

                {/* Achievements Tab */}
                {activeSection === 'achievements' && (
                  <div className="space-y-8">
                    {/* Achievements Section */}
                    <div className="relative">
                      <div className="absolute inset-0 bg-gradient-to-r from-orange-500/10 via-red-500/10 to-pink-500/10 rounded-2xl blur-xl"></div>
                      <div className="relative bg-gradient-to-br from-gray-800/40 to-gray-900/60 rounded-2xl p-6 border border-orange-500/20 backdrop-blur-sm">
                        <h3 className="text-2xl font-bold mb-6 flex items-center gap-3">
                          <div className="p-2 bg-gradient-to-r from-orange-400 to-red-500 rounded-lg">
                            <Trophy className="w-6 h-6 text-white" />
 </div>
                          <span className="bg-gradient-to-r from-orange-300 to-red-300 bg-clip-text text-transparent">
                            Achievements
                          </span>
                        </h3>
                        <div className="bg-gradient-to-r from-orange-500/10 to-red-500/10 rounded-xl p-6 border border-orange-400/30">
                          <div className="grid grid-cols-1 md:grid-cols-2 lg:grid-cols-3 gap-6">
                            {/* Sample Achievements */}
                            <div className="group bg-gradient-to-br from-orange-500/10 to-red-500/10 rounded-xl p-6 border border-orange-400/30 hover:border-orange-400/60 transition-all duration-300 hover:scale-105">
                              <div className="flex items-center gap-3 mb-3">
                                <div className="p-2 bg-gradient-to-r from-orange-400 to-red-500 rounded-lg">
                                  <Trophy className="w-5 h-5 text-white" />
 </div>
                                <h4 className="text-lg font-semibold text-orange-300">First Game Completed</h4>
 </div>
                              <p className="text-gray-300 text-sm">Completed your first career assessment game</p>
                              <div className="mt-3 text-xs text-orange-400 font-medium">Unlocked</div>
 </div>

                            <div className="group bg-gradient-to-br from-orange-500/10 to-red-500/10 rounded-xl p-6 border border-orange-400/30 hover:border-orange-400/60 transition-all duration-300 hover:scale-105">
                              <div className="flex items-center gap-3 mb-3">
                                <div className="p-2 bg-gradient-to-r from-orange-400 to-red-500 rounded-lg">
                                  <Star className="w-5 h-5 text-white" />
 </div>
                                <h4 className="text-lg font-semibold text-orange-300">High Performer</h4>
 </div>
                              <p className="text-gray-300 text-sm">Achieved a score above 80 in any assessment</p>
                              <div className="mt-3 text-xs text-orange-400 font-medium">Unlocked</div>
 </div>

                            <div className="group bg-gradient-to-br from-orange-500/10 to-red-500/10 rounded-xl p-6 border border-orange-400/30 hover:border-orange-400/60 transition-all duration-300 hover:scale-105">
                              <div className="flex items-center gap-3 mb-3">
                                <div className="p-2 bg-gradient-to-r from-orange-400 to-red-500 rounded-lg">
                                  <Medal className="w-5 h-5 text-white" />
 </div>
                                <h4 className="text-lg font-semibold text-orange-300">All Games Master</h4>
 </div>
                              <p className="text-gray-300 text-sm">Completed all available career assessment games</p>
                              <div className="mt-3 text-xs text-gray-500 font-medium">Locked</div>
 </div>

                            <div className="group bg-gradient-to-br from-orange-500/10 to-red-500/10 rounded-xl p-6 border border-orange-400/30 hover:border-orange-400/60 transition-all duration-300 hover:scale-105">
                              <div className="flex items-center gap-3 mb-3">
                                <div className="p-2 bg-gradient-to-r from-orange-400 to-red-500 rounded-lg">
                                  <Target className="w-5 h-5 text-white" />
 </div>
                                <h4 className="text-lg font-semibold text-orange-300">Perfect Score</h4>
 </div>
                              <p className="text-gray-300 text-sm">Achieved a perfect score in any assessment</p>
                              <div className="mt-3 text-xs text-gray-500 font-medium">Locked</div>
 </div>

                            <div className="group bg-gradient-to-br from-orange-500/10 to-red-500/10 rounded-xl p-6 border border-orange-400/30 hover:border-orange-400/60 transition-all duration-300 hover:scale-105">
                              <div className="flex items-center gap-3 mb-3">
                                <div className="p-2 bg-gradient-to-r from-orange-400 to-red-500 rounded-lg">
                                  <TrendingUp className="w-5 h-5 text-white" />
 </div>
                                <h4 className="text-lg font-semibold text-orange-300">Rising Star</h4>
 </div>
                              <p className="text-gray-300 text-sm">Improved your score by 20+ points in any assessment</p>
                              <div className="mt-3 text-xs text-gray-500 font-medium">Locked</div>
 </div>

                            <div className="group bg-gradient-to-br from-orange-500/10 to-red-500/10 rounded-xl p-6 border border-orange-400/30 hover:border-orange-400/60 transition-all duration-300 hover:scale-105">
                              <div className="flex items-center gap-3 mb-3">
                                <div className="p-2 bg-gradient-to-r from-orange-400 to-red-500 rounded-lg">
                                  <Heart className="w-5 h-5 text-white" />
 </div>
                                <h4 className="text-lg font-semibold text-orange-300">Community Favorite</h4>
 </div>
                              <p className="text-gray-300 text-sm">Received 100+ likes on your profile</p>
                              <div className="mt-3 text-xs text-gray-500 font-medium">Locked</div>
 </div>
 </div>
                        </div>
 </div>
 </div>

                    {/* Sign-up CTA for anonymous users */}
                    {isAnonymous && (
                      <SignUpCTA
                        title="View Other Achievements"
                        description="Sign up to unlock all achievements, track your professional milestones, and compete with other users on the leaderboard."
                        icon={Trophy}
                      />
                    )}
                  </div>
                )}

                {/* Power Stats Tab */}
                {activeSection === 'power-stats' && (
                  <div className="space-y-8">
                    {/* Power Stats Section */}
                    <div className="relative">
                      <div className="absolute inset-0 bg-gradient-to-r from-red-500/10 via-pink-500/10 to-purple-500/10 rounded-2xl blur-xl"></div>
                      <div className="relative bg-gradient-to-br from-gray-800/40 to-gray-900/60 rounded-2xl p-6 border border-red-500/20 backdrop-blur-sm">
                        <h3 className="text-2xl font-bold mb-6 flex items-center gap-3">
                          <div className="p-2 bg-gradient-to-r from-red-400 to-pink-500 rounded-lg">
                            <Zap className="w-6 h-6 text-white" />
 </div>
                          <span className="bg-gradient-to-r from-red-300 to-pink-300 bg-clip-text text-transparent">
                            Power Stats
 </span>
                        </h3>
                        <div className="bg-gradient-to-r from-red-500/10 to-pink-500/10 rounded-xl p-6 border border-red-400/30">
                          <div className="grid grid-cols-1 md:grid-cols-2 lg:grid-cols-3 gap-6">
                            {/* Sample Power Stats */}
                            <div className="group bg-gradient-to-br from-red-500/10 to-pink-500/10 rounded-xl p-6 border border-red-400/30 hover:border-red-400/60 transition-all duration-300 hover:scale-105">
                              <div className="flex items-center gap-3 mb-3">
                                <div className="p-2 bg-gradient-to-r from-red-400 to-pink-500 rounded-lg">
                                  <Zap className="w-5 h-5 text-white" />
 </div>
                                <h4 className="text-lg font-semibold text-red-300">Speed Demon</h4>
 </div>
                              <div className="text-3xl font-bold text-white mb-2">45 WPM</div>
                              <p className="text-gray-300 text-sm">Average typing speed</p>
                              <div className="mt-3 w-full bg-gray-700 rounded-full h-2">
                                <div className="bg-gradient-to-r from-red-400 to-pink-500 h-2 rounded-full" style={{ width: '75%' }}></div>
 </div>
 </div>

                            <div className="group bg-gradient-to-br from-red-500/10 to-pink-500/10 rounded-xl p-6 border border-red-400/30 hover:border-red-400/60 transition-all duration-300 hover:scale-105">
                              <div className="flex items-center gap-3 mb-3">
                                <div className="p-2 bg-gradient-to-r from-red-400 to-pink-500 rounded-lg">
                                  <Target className="w-5 h-5 text-white" />
 </div>
                                <h4 className="text-lg font-semibold text-red-300">Accuracy Master</h4>
 </div>
                              <div className="text-3xl font-bold text-white mb-2">94%</div>
                              <p className="text-gray-300 text-sm">Average accuracy rate</p>
                              <div className="mt-3 w-full bg-gray-700 rounded-full h-2">
                                <div className="bg-gradient-to-r from-red-400 to-pink-500 h-2 rounded-full" style={{ width: '94%' }}></div>
                              </div>
 </div>

                            <div className="group bg-gradient-to-br from-red-500/10 to-pink-500/10 rounded-xl p-6 border border-red-400/30 hover:border-red-400/60 transition-all duration-300 hover:scale-105">
                              <div className="flex items-center gap-3 mb-3">
                                <div className="p-2 bg-gradient-to-r from-red-400 to-pink-500 rounded-lg">
                                  <Star className="w-5 h-5 text-white" />
 </div>
                                <h4 className="text-lg font-semibold text-red-300">Problem Solver</h4>
 </div>
                              <div className="text-3xl font-bold text-white mb-2">87</div>
                              <p className="text-gray-300 text-sm">Logical reasoning score</p>
                              <div className="mt-3 w-full bg-gray-700 rounded-full h-2">
                                <div className="bg-gradient-to-r from-red-400 to-pink-500 h-2 rounded-full" style={{ width: '87%' }}></div>
 </div>
 </div>

                            <div className="group bg-gradient-to-br from-red-500/10 to-pink-500/10 rounded-xl p-6 border border-red-400/30 hover:border-red-400/60 transition-all duration-300 hover:scale-105">
                              <div className="flex items-center gap-3 mb-3">
                                <div className="p-2 bg-gradient-to-r from-red-400 to-pink-500 rounded-lg">
                                  <Heart className="w-5 h-5 text-white" />
</div>
                                <h4 className="text-lg font-semibold text-red-300">Cultural Fit</h4>
</div>
                              <div className="text-3xl font-bold text-white mb-2">92</div>
                              <p className="text-gray-300 text-sm">Cultural assessment score</p>
                              <div className="mt-3 w-full bg-gray-700 rounded-full h-2">
                                <div className="bg-gradient-to-r from-red-400 to-pink-500 h-2 rounded-full" style={{ width: '92%' }}></div>
 </div>
 </div>

                            <div className="group bg-gradient-to-br from-red-500/10 to-pink-500/10 rounded-xl p-6 border border-red-400/30 hover:border-red-400/60 transition-all duration-300 hover:scale-105">
                              <div className="flex items-center gap-3 mb-3">
                                <div className="p-2 bg-gradient-to-r from-red-400 to-pink-500 rounded-lg">
                                  <TrendingUp className="w-5 h-5 text-white" />
 </div>
                                <h4 className="text-lg font-semibold text-red-300">Growth Mindset</h4>
 </div>
                              <div className="text-3xl font-bold text-white mb-2">78</div>
                              <p className="text-gray-300 text-sm">Learning potential score</p>
                              <div className="mt-3 w-full bg-gray-700 rounded-full h-2">
                                <div className="bg-gradient-to-r from-red-400 to-pink-500 h-2 rounded-full" style={{ width: '78%' }}></div>
 </div>
 </div>

                            <div className="group bg-gradient-to-br from-red-500/10 to-pink-500/10 rounded-xl p-6 border border-red-400/30 hover:border-red-400/60 transition-all duration-300 hover:scale-105">
                              <div className="flex items-center gap-3 mb-3">
                                <div className="p-2 bg-gradient-to-r from-red-400 to-pink-500 rounded-lg">
                                  <Medal className="w-5 h-5 text-white" />
 </div>
                                <h4 className="text-lg font-semibold text-red-300">Overall Power</h4>
 </div>
                              <div className="text-3xl font-bold text-white mb-2">85</div>
                              <p className="text-gray-300 text-sm">Combined performance score</p>
                              <div className="mt-3 w-full bg-gray-700 rounded-full h-2">
                                <div className="bg-gradient-to-r from-red-400 to-pink-500 h-2 rounded-full" style={{ width: '85%' }}></div>
 </div>
 </div>
 </div>
 </div>
 </div>
 </div>

                    {/* Sign-up CTA for anonymous users */}
                    {isAnonymous && (
                      <SignUpCTA
                        title="View Other Power Stats"
                        description="Sign up to unlock detailed power statistics, compare your performance with other users, and track your professional growth over time."
                        icon={Zap}
                      />
                    )}
                  </div>
                )}

 </motion.div>
            </div>
</Card>
</motion.div>
 </div>
 </div>
 );
}<|MERGE_RESOLUTION|>--- conflicted
+++ resolved
@@ -1285,16 +1285,12 @@
                                 </Button>
                               )}
 </div>
-<<<<<<< HEAD
+
                           )}
  </div>
  </div>
                     )}
-=======
-                        )}
-</div>
-</div>
->>>>>>> ab66affe
+
 
                     {/* BPOC.AI Verification Card */}
                     <div className="relative">
