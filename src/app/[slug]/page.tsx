--- conflicted
+++ resolved
@@ -169,7 +169,6 @@
       birthday: ''
     });
   };
-<<<<<<< HEAD
 
   // Function to save personal information changes
   const savePersonalInfo = async () => {
@@ -692,556 +691,10 @@
                             ) : (
                               <p className="text-white text-lg font-semibold capitalize">
                                 {userProfile.gender_custom || userProfile.gender || "No gender data found"}
-=======
-
-  // Function to save personal information changes
-  const savePersonalInfo = async () => {
-    if (!userProfile) return;
-    
-    setIsSaving(true);
-    try {
-      // Get the current session token
-      const { data: { session } } = await supabase.auth.getSession();
-      if (!session?.access_token) {
-        console.error('No session found');
-        return;
-      }
-
-      const response = await fetch('/api/user/update-profile', {
-        method: 'PUT',
-        headers: {
-          'Content-Type': 'application/json',
-          'Authorization': `Bearer ${session.access_token}`,
-        },
-        body: JSON.stringify({
-          userId: userProfile.id,
-          ...editedPersonalInfo
-        }),
-      });
-
-      if (response.ok) {
-        // Update the local state
-        setUserProfile(prev => prev ? {
-          ...prev,
-          ...editedPersonalInfo
-        } : null);
-        setIsEditingPersonalInfo(false);
-} else {
-        console.error('Failed to save changes');
-      }
-    } catch (error) {
-      console.error('Error saving changes:', error);
-    } finally {
-      setIsSaving(false);
-    }
-  };
-
-  // Work Status Edit Functions
-  const startEditingWorkStatus = () => {
-    if (userProfile) {
-      // Parse existing salary range if it exists
-      let expectedSalaryMin = '';
-      let expectedSalaryMax = '';
-      
-      if (userProfile.expected_salary) {
-        const salaryStr = String(userProfile.expected_salary);
-        if (salaryStr.includes('-')) {
-          const parts = salaryStr.replace(/P+/g, '').split('-');
-          expectedSalaryMin = parts[0] || '';
-          expectedSalaryMax = parts[1] || '';
-        } else {
-          expectedSalaryMin = salaryStr.replace(/P+/g, '');
-        }
-      }
-
-      setEditedWorkStatus({
-        current_employer: userProfile.current_employer || '',
-        current_salary: String(userProfile.current_salary || ''),
-        notice_period_days: String(userProfile.notice_period_days || ''),
-        current_mood: userProfile.current_mood || '',
-        work_status: userProfile.work_status || '',
-        preferred_shift: userProfile.preferred_shift || '',
-        expected_salary: userProfile.expected_salary || '',
-        expected_salary_min: expectedSalaryMin,
-        expected_salary_max: expectedSalaryMax,
-        work_setup: userProfile.work_setup || ''
-      });
-    }
-    setIsEditingWorkStatus(true);
-  };
-
-  const cancelEditingWorkStatus = () => {
-    setIsEditingWorkStatus(false);
-    setEditedWorkStatus({
-      current_employer: '',
-      current_salary: '',
-      notice_period_days: '',
-      current_mood: '',
-      work_status: '',
-      preferred_shift: '',
-      expected_salary: '',
-      expected_salary_min: '',
-      expected_salary_max: '',
-      work_setup: ''
-    });
-  };
-
-  const saveWorkStatus = async () => {
-    if (!userProfile) return;
-    
-    setIsSaving(true);
-    try {
-      // Get the current session token
-      const { data: { session } } = await supabase.auth.getSession();
-      if (!session?.access_token) {
-        console.error('No session found');
-        return;
-      }
-
-      const response = await fetch('/api/user/update-work-status', {
-        method: 'PUT',
-        headers: {
-          'Content-Type': 'application/json',
-          'Authorization': `Bearer ${session.access_token}`,
-        },
-        body: JSON.stringify({
-          userId: userProfile.id,
-          ...editedWorkStatus
-        }),
-      });
-
-      if (response.ok) {
-        // Update the local state
-        setUserProfile(prev => prev ? {
-          ...prev,
-          current_employer: editedWorkStatus.current_employer,
-          current_salary: editedWorkStatus.current_salary as string | number,
-          notice_period_days: parseInt(editedWorkStatus.notice_period_days) || 0,
-          current_mood: editedWorkStatus.current_mood,
-          work_status: editedWorkStatus.work_status,
-          preferred_shift: editedWorkStatus.preferred_shift,
-          expected_salary: editedWorkStatus.expected_salary,
-          work_setup: editedWorkStatus.work_setup
-        } : null);
-        setIsEditingWorkStatus(false);
-} else {
-        console.error('Failed to save work status changes');
-      }
-    } catch (error) {
-      console.error('Error saving work status changes:', error);
-    } finally {
-      setIsSaving(false);
-    }
-  };
-
-  // Check if this is resume mode and redirect
- const modeParam = searchParams?.get('mode');
- const slugLower = (slug || '').toLowerCase();
- const inferredMode = slugLower.endsWith('-resume') ? 'resume' : 'profile';
- const initialMode = (modeParam === 'resume' || modeParam === 'profile') ? modeParam : inferredMode;
- const isProfileMode = initialMode === 'profile';
-
- // Redirect resume mode to separate resume page
- useEffect(() => {
- if (!isProfileMode) {
- router.replace(`/resume/${slug}`);
-}
-}, [isProfileMode, router, slug]);
-
- // Don't render anything if we're redirecting
- if (!isProfileMode) {
- return null;
-}
-
-  // Fetch user profile data
-useEffect(() => {
-    const fetchUserProfile = async () => {
- try {
- setLoading(true);
-        const res = await fetch(`/api/public/user-by-slug?slug=${encodeURIComponent(slug)}`, { 
-          cache: 'no-store' 
-        });
-        
-        if (!res.ok) {
-          setError('Profile not found');
-          setLoading(false);
-          return;
-        }
-        
- const data = await res.json();
-        const user = data.user || {};
-        setUserProfile(user);
-        
-        // Fetch overall score from leaderboard
-        if (user.id) {
-          try {
-            const scoreResponse = await fetch(`/api/leaderboards/user/${user.id}`);
- if (scoreResponse.ok) {
- const scoreData = await scoreResponse.json();
-              setOverallScore(scoreData.overall?.overall_score || 0);
-}
-} catch (error) {
-            console.log('Failed to fetch overall score:', error);
-            setOverallScore(0);
-}
-}
- 
-        // Check if current user is the owner
- try {
- const { data: authData } = await supabase.auth.getUser();
- const currentUserId = authData?.user?.id;
-          setIsOwner(!!currentUserId && String(currentUserId) === String(user.id || ''));
-} catch {
- setIsOwner(false);
-}
-        
- setError(null);
-} catch (e) {
- setError('Failed to load profile');
-} finally {
- setLoading(false);
-}
-};
-
-if (slug) {
-      fetchUserProfile();
-}
-}, [slug]);
-
-  if (loading) {
-    return <LoadingScreen 
-      title="Loading Profile"
-      subtitle="Fetching your profile information..."
-      progressValue={75}
-      showProgress={true}
-      showStatusIndicators={true}
-    />;
-  }
-
-  if (error || !userProfile) {
-return (
-      <div className="min-h-screen bg-black text-white">
-<Header />
-        <div className="container mx-auto px-4 py-16">
-          <div className="text-center">
-            <h1 className="text-2xl font-bold text-red-400 mb-4">Profile Not Found</h1>
-            <p className="text-gray-400 mb-8">{error || 'The requested profile could not be found.'}</p>
-            <Button onClick={() => router.push('/home')} variant="outline">
-              Go Home
-            </Button>
-</div>
-</div>
-</div>
-    );
-  }
-
-  const rank = getRank(overallScore);
-
-return (
-    <div className="min-h-screen cyber-grid overflow-hidden">
-      <Header />
-
-{/* Background Effects */}
-<div className="absolute inset-0">
-<div className="absolute top-1/4 left-1/4 w-96 h-96 bg-cyan-500/10 rounded-full blur-3xl animate-pulse"></div>
-        <div className="absolute top-3/4 right-1/4 w-80 h-80 bg-purple-500/10 rounded-full blur-3xl animate-pulse delay-1000"></div>
-        <div className="absolute bottom-1/4 left-1/3 w-64 h-64 bg-blue-500/10 rounded-full blur-3xl animate-pulse delay-2000"></div>
-</div>
-
-      <div className="container mx-auto px-4 pt-24 pb-8 relative z-10">
-        {/* Single Wide Profile Card */}
-        <motion.div
-          initial={{ opacity: 0, y: 20 }}
-          animate={{ opacity: 1, y: 0 }}
-          className="max-w-7xl mx-auto"
-        >
-          <Card className="bg-gray-900/50 border-gray-800 overflow-hidden">
-            {/* Profile Header */}
-            <div className="relative overflow-hidden">
-              {/* Static Background */}
-              <div className="absolute inset-0 bg-gradient-to-br from-cyan-500/10 via-purple-500/10 to-pink-500/10">
-                <div className="absolute top-4 left-4 w-20 h-20 bg-cyan-400/20 rounded-full blur-xl"></div>
-                <div className="absolute top-8 right-8 w-16 h-16 bg-purple-400/20 rounded-full blur-xl"></div>
-                <div className="absolute bottom-4 left-1/3 w-12 h-12 bg-pink-400/20 rounded-full blur-xl"></div>
-</div>
-              {/* Action Icons */}
-              <div className="absolute top-6 right-6 flex items-center gap-4 z-10">
-                <div className="flex flex-col items-center gap-1">
-                  <button className="p-3 rounded-full bg-red-500/10 hover:bg-red-500/20 border border-red-500/20 hover:border-red-500/40 transition-all duration-300 hover:scale-110">
-                    <Heart className="w-5 h-5 text-red-400" />
-                  </button>
-                  <span className="text-xs text-red-400 font-medium">127</span>
-</div>
-                <div className="flex flex-col items-center gap-1">
-                  <button className="p-3 rounded-full bg-blue-500/10 hover:bg-blue-500/20 border border-blue-500/20 hover:border-blue-500/40 transition-all duration-300 hover:scale-110">
-                    <Eye className="w-5 h-5 text-blue-400" />
-                  </button>
-                  <span className="text-xs text-blue-400 font-medium">2.4k</span>
- </div>
-</div>
-
-              <div className="relative z-10 p-8">
-                <div className="flex flex-col lg:flex-row items-start lg:items-center gap-8">
-                  {/* Avatar Section */}
-                  <div className="relative">
-                    {/* Glowing Ring */}
-                    <div className={`absolute -inset-2 rounded-full opacity-75 blur-sm ${
-                      overallScore > 0 
-                        ? rank.rank === 'GOLD' ? 'bg-gradient-to-r from-yellow-400 to-yellow-600' :
-                          rank.rank === 'SILVER' ? 'bg-gradient-to-r from-slate-300 to-slate-500' :
-                          rank.rank === 'BRONZE' ? 'bg-gradient-to-r from-orange-400 to-orange-600' :
-                          'bg-gradient-to-r from-gray-500 to-gray-700'
-                        : 'bg-gradient-to-r from-cyan-400 to-purple-600'
-                    }`}></div>
-                    
-                    {/* Avatar */}
-                    <div className={`relative w-36 h-36 rounded-full flex items-center justify-center text-4xl font-bold shadow-2xl border-4 ${
-                      overallScore > 0 ? 
-                        rank.rank === 'GOLD' ? 'border-yellow-500/50' :
-                        rank.rank === 'SILVER' ? 'border-slate-400/60' :
-                        rank.rank === 'BRONZE' ? 'border-orange-500/50' :
-                        'border-gray-500/50'
-                      : 'border-cyan-500/50'
-                    } ${
-                      overallScore > 0 
-                        ? rank.rank === 'GOLD' ? 'bg-gradient-to-br from-yellow-500 to-yellow-600' :
-                          rank.rank === 'SILVER' ? 'bg-gradient-to-br from-slate-400 to-slate-600' :
-                          rank.rank === 'BRONZE' ? 'bg-gradient-to-br from-orange-500 to-orange-600' :
-                          'bg-gradient-to-br from-gray-600 to-gray-700'
-                        : 'bg-gradient-to-br from-cyan-500 to-purple-600'
-                    }`}>
-                      {userProfile.avatar_url ? (
-                        <img 
-                          src={userProfile.avatar_url} 
-                          alt={userProfile.full_name}
-                          className="w-full h-full rounded-full object-cover"
-                        />
-                      ) : (
-                        userProfile.full_name?.split(' ').map(n => n[0]).join('').slice(0, 2) || 'U'
-                      )}
- </div>
- </div>
-
-                  {/* Profile Info */}
-                  <div className="flex-1 space-y-4">
-                    {/* Name and Verified Badge */}
-                    <div className="space-y-2">
-                      <div className="flex items-center gap-3 flex-wrap">
-                        <h1 className="text-5xl font-bold bg-gradient-to-r from-white via-cyan-200 to-purple-200 bg-clip-text text-transparent">
-                          {userProfile.full_name}
-                        </h1>
-                        <div className="flex items-center gap-2 px-3 py-1 rounded-full bg-blue-500/20 border border-blue-500/30 backdrop-blur-sm">
-                          <CheckCircle className="w-5 h-5 text-blue-400" />
-                          <span className="text-sm font-bold text-blue-400">Verified</span>
-                        </div>
-</div>
-
-                      <p className="text-2xl text-cyan-300 font-medium">
-                        {userProfile.position || "No position data found"}
-                      </p>
-</div>
-
-                    {/* Location and Rank */}
-                    <div className="flex items-center gap-6 flex-wrap">
-                      <div className="flex items-center gap-3 text-lg text-gray-300">
-                        <div className="p-2 rounded-full bg-cyan-500/10 border border-cyan-500/20">
-                          <MapPin className="w-5 h-5 text-cyan-400" />
-                        </div>
-                        <span>{userProfile.location || "No location data found"}</span>
-                      </div>
-
-                      {overallScore > 0 && (
-                        <div className={`px-4 py-2 rounded-full border-2 ${rank.bgColor} ${rank.borderColor} backdrop-blur-sm`}>
-                          <div className={`text-sm font-bold ${rank.color} flex items-center gap-2`}>
-                            <Star className="w-4 h-4" />
-                            {rank.rank} RANK
-                          </div>
-                        </div>
-                      )}
-                    </div>
-
-                    {/* View Resume Button - Only show for non-owners */}
-                    {!isOwner && (
-                      <div className="flex justify-start">
-                        <Button
-                          onClick={() => {
-                            // Remove the ID suffix (e.g., -ccf9) from the slug
-                            const namePart = slug.split('-').slice(0, -1).join('-');
-                            router.push(`/resume/${namePart}-resume`);
-                          }}
-                          className="bg-gradient-to-r from-cyan-500/20 to-purple-500/20 border border-cyan-400/30 text-cyan-300 hover:from-cyan-500/30 hover:to-purple-500/30 hover:border-cyan-400/50 transition-all duration-300 hover:scale-105"
-                        >
-                          <FileText className="w-4 h-4 mr-2" />
-                          View Resume
-                        </Button>
-                      </div>
-                    )}
-
-                    {/* Bio */}
-                    <div className="bg-white/5 backdrop-blur-sm rounded-xl p-6 border border-white/10">
-                      {userProfile.bio ? (
-                        <p className="text-gray-200 leading-relaxed text-lg">{userProfile.bio}</p>
-                      ) : (
-                        <p className="text-gray-400 italic">No bio data found</p>
- )}
- </div>
- </div>
- </div>
-              </div>
- </div>
-
-            {/* Tab Navigation */}
-            <div className="border-b border-gray-800">
-              <nav className="flex space-x-0">
-                {[
-                  { id: 'overview', label: 'Overview', icon: User, color: 'text-cyan-400', bgColor: 'bg-cyan-500/10', activeBgColor: 'bg-cyan-500/20', borderColor: 'border-cyan-400' },
-                  { id: 'work-status', label: 'Work Status', icon: Briefcase, color: 'text-green-400', bgColor: 'bg-green-500/10', activeBgColor: 'bg-green-500/20', borderColor: 'border-green-400' },
-                  { id: 'analysis', label: 'AI Analysis', icon: BarChart3, color: 'text-purple-400', bgColor: 'bg-purple-500/10', activeBgColor: 'bg-purple-500/20', borderColor: 'border-purple-400' },
-                  { id: 'game-results', label: 'Game Results', icon: Gamepad2, color: 'text-yellow-400', bgColor: 'bg-yellow-500/10', activeBgColor: 'bg-yellow-500/20', borderColor: 'border-yellow-400' },
-                ].map((item) => {
- const Icon = item.icon;
-                  const isActive = activeSection === item.id;
-
-return (
-                    <div key={item.id} className="relative">
- <button
- onClick={() => setActiveSection(item.id)}
-                        className={`flex items-center gap-2 px-6 py-4 text-base font-medium transition-all duration-200 border-b-2 ${
- isActive 
-                            ? `text-white ${item.borderColor} ${item.activeBgColor}`
-                            : `${item.color} border-transparent hover:text-white hover:${item.bgColor}`
-                        }`}
-                      >
-                        <Icon className={`w-4 h-4 ${isActive ? 'text-white' : item.color}`} />
-                        {item.label}
- </button>
-
- </div>
- );
-})}
- </nav>
- </div>
-
-            {/* Tab Content */}
-            <div className="p-8">
-<motion.div
-key={activeSection}
-                initial={{ opacity: 0, y: 10 }}
-                animate={{ opacity: 1, y: 0 }}
-transition={{ duration: 0.3 }}
-              >
-                {activeSection === 'overview' && (
-                  <div className="space-y-8">
-                    {/* Personal Information Section */}
-<div className="relative">
-                      <div className="absolute inset-0 bg-gradient-to-r from-cyan-500/10 via-purple-500/10 to-pink-500/10 rounded-2xl blur-xl"></div>
-                      <div className="relative bg-gradient-to-br from-gray-800/40 to-gray-900/60 rounded-2xl p-6 border border-cyan-500/20 backdrop-blur-sm">
-                        <div className="flex items-center justify-between mb-6">
-                          <h3 className="text-2xl font-bold flex items-center gap-3">
-                            <div className="p-2 bg-gradient-to-r from-cyan-400 to-purple-500 rounded-lg">
-                              <User className="w-6 h-6 text-white" />
-                            </div>
-                            <span className="bg-gradient-to-r from-cyan-300 to-purple-300 bg-clip-text text-transparent">
-                              Personal Information
-                            </span>
-                          </h3>
-                          {isOwner && (
-                            <div className="flex items-center gap-2">
-                              {!isEditingPersonalInfo ? (
-<Button 
-                                  onClick={startEditingPersonalInfo}
-variant="outline" 
-size="sm"
-                                  className="bg-cyan-500/10 border-cyan-400/30 text-cyan-300 hover:bg-cyan-500/20 hover:border-cyan-400/50"
-                                >
-                                  <Edit3 className="w-4 h-4 mr-2" />
-                                  Edit
-</Button>
-                              ) : (
-                                <div className="flex items-center gap-2">
-                                  <Button
-                                    onClick={savePersonalInfo}
-                                    disabled={isSaving}
-                                    size="sm"
-                                    className="bg-green-500/10 border-green-400/30 text-green-300 hover:bg-green-500/20 hover:border-green-400/50"
-                                  >
-                                    <Save className="w-4 h-4 mr-2" />
-                                    {isSaving ? 'Saving...' : 'Save'}
-                                  </Button>
-<Button
-                                    onClick={cancelEditingPersonalInfo}
-                                    variant="outline"
-size="sm"
-                                    className="bg-red-500/10 border-red-400/30 text-red-300 hover:bg-red-500/20 hover:border-red-400/50"
-                                  >
-                                    <X className="w-4 h-4 mr-2" />
-                                    Cancel
-</Button>
-</div>
-)}
-</div>
-                          )}
- </div>
-                        <div className="grid grid-cols-1 md:grid-cols-2 lg:grid-cols-4 gap-4">
-                          {/* Gender - Always visible */}
-                          <div className="group bg-gradient-to-br from-pink-500/10 to-rose-500/10 rounded-xl p-4 border border-pink-400/30 hover:border-pink-400/60 transition-all duration-300 hover:scale-105">
-                            <label className="text-sm font-medium text-pink-300 mb-2 block">Gender</label>
-                            {isEditingPersonalInfo ? (
-                              <div className="space-y-2">
-                                <select
-                                  value={editedPersonalInfo.gender}
-                                  onChange={(e) => setEditedPersonalInfo(prev => ({ 
-                                    ...prev, 
-                                    gender: e.target.value,
-                                    gender_custom: e.target.value === 'other' ? prev.gender_custom : ''
-                                  }))}
-                                  className="w-full bg-gray-700/50 text-white text-lg font-semibold border-2 border-pink-400/50 rounded-lg px-3 py-2 outline-none focus:border-pink-400 focus:bg-gray-700/70 transition-all duration-200"
-                                >
-                                  <option value="">Select gender</option>
-                                  <option value="male">Male</option>
-                                  <option value="female">Female</option>
-                                  <option value="other">Other</option>
-                                </select>
-                                {editedPersonalInfo.gender === 'other' && (
-                                  <input
-                                    type="text"
-                                    value={editedPersonalInfo.gender_custom}
-                                    onChange={(e) => setEditedPersonalInfo(prev => ({ ...prev, gender_custom: e.target.value }))}
-                                    className="w-full bg-gray-700/50 text-white text-base font-medium border-2 border-pink-400/50 rounded-lg px-3 py-2 outline-none focus:border-pink-400 focus:bg-gray-700/70 transition-all duration-200"
-                                    placeholder="Please specify your gender"
-                                  />
-                                )}
-                              </div>
-                            ) : (
-                              <p className="text-white text-lg font-semibold capitalize">
-                                {userProfile.gender_custom || userProfile.gender || "No gender data found"}
                               </p>
                             )}
                           </div>
 
-                          {/* Birthday - Always visible */}
-                          <div className="group bg-gradient-to-br from-indigo-500/10 to-blue-500/10 rounded-xl p-4 border border-indigo-400/30 hover:border-indigo-400/60 transition-all duration-300 hover:scale-105">
-                            <label className="text-sm font-medium text-indigo-300 mb-2 block">Birthday</label>
-                            {isEditingPersonalInfo ? (
-                              <input
-                                type="date"
-                                value={editedPersonalInfo.birthday}
-                                onChange={(e) => setEditedPersonalInfo(prev => ({ ...prev, birthday: e.target.value }))}
-                                className="w-full bg-gray-700/50 text-white text-lg font-semibold border-2 border-indigo-400/50 rounded-lg px-3 py-2 outline-none focus:border-indigo-400 focus:bg-gray-700/70 transition-all duration-200"
-                              />
-                            ) : (
-                              <p className="text-white text-lg font-semibold">
-                                {userProfile.birthday ? new Date(userProfile.birthday).toLocaleDateString('en-US', {
-                                  year: 'numeric',
-                                  month: 'long',
-                                  day: 'numeric'
-                                }) : "No birthday data found"}
->>>>>>> 3afa371d
-                              </p>
-                            )}
-                          </div>
-
-<<<<<<< HEAD
                           {/* Birthday - Always visible */}
                           <div className="group bg-gradient-to-br from-indigo-500/10 to-blue-500/10 rounded-xl p-4 border border-indigo-400/30 hover:border-indigo-400/60 transition-all duration-300 hover:scale-105">
                             <label className="text-sm font-medium text-indigo-300 mb-2 block">Birthday</label>
@@ -1563,307 +1016,6 @@
                             ) : (
                               <p className="text-white text-lg font-semibold">
                                 {userProfile.current_mood || "No mood data found"}
-=======
-                          {/* Age - Always visible */}
-                          <div className="group bg-gradient-to-br from-teal-500/10 to-cyan-500/10 rounded-xl p-4 border border-teal-400/30 hover:border-teal-400/60 transition-all duration-300 hover:scale-105">
-                            <label className="text-sm font-medium text-teal-300 mb-2 block">Age</label>
-                            <p className="text-white text-lg font-semibold">
-                              {userProfile.birthday ? 
-                                Math.floor((new Date().getTime() - new Date(userProfile.birthday).getTime()) / (365.25 * 24 * 60 * 60 * 1000)) + " years old" 
-                                : "No age data found"}
-                            </p>
-                          </div>
-
-                          {/* Member Since - Always visible */}
-                          <div className="group bg-gradient-to-br from-violet-500/10 to-purple-500/10 rounded-xl p-4 border border-violet-400/30 hover:border-violet-400/60 transition-all duration-300 hover:scale-105">
-                            <label className="text-sm font-medium text-violet-300 mb-2 block">Member Since</label>
-                            <p className="text-white text-lg font-semibold">
-                              {new Date(userProfile.created_at).toLocaleDateString('en-US', {
-                                year: 'numeric',
-                                month: 'long',
-                                day: 'numeric'
-                              })}
-                            </p>
-                          </div>
-
-                          {/* Owner-only fields */}
-                          {isOwner && (
-                            <>
-                              <div className="group bg-gradient-to-br from-cyan-500/10 to-blue-500/10 rounded-xl p-4 border border-cyan-400/30 hover:border-cyan-400/60 transition-all duration-300 hover:scale-105">
-                                <label className="text-sm font-medium text-cyan-300 mb-2 block">First Name</label>
-                                {isEditingPersonalInfo ? (
-                                  <input
-                                    type="text"
-                                    value={editedPersonalInfo.first_name}
-                                    onChange={(e) => setEditedPersonalInfo(prev => ({ ...prev, first_name: e.target.value }))}
-                                    className="w-full bg-gray-700/50 text-white text-lg font-semibold border-2 border-cyan-400/50 rounded-lg px-3 py-2 outline-none focus:border-cyan-400 focus:bg-gray-700/70 transition-all duration-200"
-                                    placeholder="Enter first name"
-                                  />
-                                ) : (
-                                  <p className="text-white text-lg font-semibold">
-                                    {userProfile.first_name || "No first name data found"}
-                                  </p>
-                                )}
-                              </div>
-                              <div className="group bg-gradient-to-br from-purple-500/10 to-pink-500/10 rounded-xl p-4 border border-purple-400/30 hover:border-purple-400/60 transition-all duration-300 hover:scale-105">
-                                <label className="text-sm font-medium text-purple-300 mb-2 block">Last Name</label>
-                                {isEditingPersonalInfo ? (
-                                  <input
-                                    type="text"
-                                    value={editedPersonalInfo.last_name}
-                                    onChange={(e) => setEditedPersonalInfo(prev => ({ ...prev, last_name: e.target.value }))}
-                                    className="w-full bg-gray-700/50 text-white text-lg font-semibold border-2 border-purple-400/50 rounded-lg px-3 py-2 outline-none focus:border-purple-400 focus:bg-gray-700/70 transition-all duration-200"
-                                    placeholder="Enter last name"
-                                  />
-                                ) : (
-                                  <p className="text-white text-lg font-semibold">
-                                    {userProfile.last_name || "No last name data found"}
-                                  </p>
-                                )}
-                              </div>
-                              <div className="group bg-gradient-to-br from-green-500/10 to-emerald-500/10 rounded-xl p-4 border border-green-400/30 hover:border-green-400/60 transition-all duration-300 hover:scale-105">
-                                <label className="text-sm font-medium text-green-300 mb-2 block">Location</label>
-                                {isEditingPersonalInfo ? (
-                                  <input
-                                    type="text"
-                                    value={editedPersonalInfo.location}
-                                    onChange={(e) => setEditedPersonalInfo(prev => ({ ...prev, location: e.target.value }))}
-                                    className="w-full bg-gray-700/50 text-white text-lg font-semibold border-2 border-green-400/50 rounded-lg px-3 py-2 outline-none focus:border-green-400 focus:bg-gray-700/70 transition-all duration-200"
-                                    placeholder="Enter location"
-                                  />
-                                ) : (
-                                  <p className="text-white text-lg font-semibold">
-                                    {userProfile.location || "No location data found"}
-                                  </p>
-                                )}
-                              </div>
-                              <div className="group bg-gradient-to-br from-blue-500/10 to-cyan-500/10 rounded-xl p-4 border border-blue-400/30 hover:border-blue-400/60 transition-all duration-300 hover:scale-105">
-                                <label className="text-sm font-medium text-blue-300 mb-2 block">Job Title</label>
-                                {isEditingPersonalInfo ? (
-                                  <input
-                                    type="text"
-                                    value={editedPersonalInfo.position}
-                                    onChange={(e) => setEditedPersonalInfo(prev => ({ ...prev, position: e.target.value }))}
-                                    className="w-full bg-gray-700/50 text-white text-lg font-semibold border-2 border-blue-400/50 rounded-lg px-3 py-2 outline-none focus:border-blue-400 focus:bg-gray-700/70 transition-all duration-200"
-                                    placeholder="Enter job title"
-                                  />
-                                ) : (
-                                  <p className="text-white text-lg font-semibold">
-                                    {userProfile.position || "No job title data found"}
-                                  </p>
-                                )}
-                              </div>
-                            </>
-                          )}
-                        </div>
-</div>
-</div>
-
-                    {/* Resume Score Section */}
- <div className="relative">
-                      <div className="absolute inset-0 bg-gradient-to-r from-purple-500/10 via-pink-500/10 to-red-500/10 rounded-2xl blur-xl"></div>
-                      <div className="relative bg-gradient-to-br from-gray-800/40 to-gray-900/60 rounded-2xl p-6 border border-purple-500/20 backdrop-blur-sm">
-                        <h3 className="text-2xl font-bold mb-6 flex items-center gap-3">
-                          <div className="p-2 bg-gradient-to-r from-purple-400 to-pink-500 rounded-lg">
-                            <BarChart3 className="w-6 h-6 text-white" />
- </div>
-                          <span className="bg-gradient-to-r from-purple-300 to-pink-300 bg-clip-text text-transparent">
-                            Resume Score
-                          </span>
-                        </h3>
-                        {userProfile.resume_score ? (
-                          <div className="flex items-center gap-6">
- <div className="relative">
-                              <div className="absolute inset-0 bg-gradient-to-r from-purple-400 to-pink-500 rounded-full blur-lg opacity-50"></div>
-                              <div className="relative text-6xl font-bold bg-gradient-to-r from-purple-400 to-pink-500 bg-clip-text text-transparent">
-                                {userProfile.resume_score}
- </div>
- </div>
-                            <div className="flex-1">
-                              <p className="text-white font-semibold text-xl mb-2">Overall Resume Quality</p>
-                              <p className="text-gray-300 text-base">Based on AI analysis of your resume</p>
-                              <div className="mt-4 w-full bg-gray-700 rounded-full h-3">
-                                <div 
-                                  className="bg-gradient-to-r from-purple-400 to-pink-500 h-3 rounded-full transition-all duration-1000 ease-out"
-                                  style={{ width: `${userProfile.resume_score}%` }}
-                                ></div>
- </div>
- </div>
-</div>
-                        ) : (
-                          <div className="text-center py-8">
-                            <div className="w-16 h-16 bg-gray-700/50 rounded-full flex items-center justify-center mx-auto mb-4">
-                              <BarChart3 className="w-8 h-8 text-gray-500" />
-</div>
-                            <p className="text-gray-400 text-lg">No resume analysis data found</p>
-</div>
-)}
-</div>
-</div>
-
-                    {/* Games Completed Section */}
- <div className="relative">
-                      <div className="absolute inset-0 bg-gradient-to-r from-yellow-500/10 via-orange-500/10 to-red-500/10 rounded-2xl blur-xl"></div>
-                      <div className="relative bg-gradient-to-br from-gray-800/40 to-gray-900/60 rounded-2xl p-6 border border-yellow-500/20 backdrop-blur-sm">
-                        <h3 className="text-2xl font-bold mb-6 flex items-center gap-3">
-                          <div className="p-2 bg-gradient-to-r from-yellow-400 to-orange-500 rounded-lg">
-                            <Gamepad2 className="w-6 h-6 text-white" />
-</div>
-                          <span className="bg-gradient-to-r from-yellow-300 to-orange-300 bg-clip-text text-transparent">
-                            Games Completed
-                          </span>
-</h3>
-                        {userProfile.completed_games !== undefined ? (
-                          <div className="flex items-center gap-6">
- <div className="relative">
-                              <div className="absolute inset-0 bg-gradient-to-r from-yellow-400 to-orange-500 rounded-full blur-lg opacity-50"></div>
-                              <div className="relative text-6xl font-bold bg-gradient-to-r from-yellow-400 to-orange-500 bg-clip-text text-transparent">
-                                {userProfile.completed_games}/{userProfile.total_games}
- </div>
- </div>
-                            <div className="flex-1">
-                              <p className="text-white font-semibold text-xl mb-2">Career Games Completed</p>
-                              <p className="text-gray-300 text-base mb-4">
-                                {userProfile.completed_games === userProfile.total_games 
-                                  ? "All games completed! 🎉" 
-                                  : `${(userProfile.total_games || 4) - (userProfile.completed_games || 0)} games remaining`}
-                              </p>
-                              <div className="w-full bg-gray-700 rounded-full h-3">
-                                <div 
-                                  className="bg-gradient-to-r from-yellow-400 to-orange-500 h-3 rounded-full transition-all duration-1000 ease-out"
-                                  style={{ width: `${((userProfile.completed_games || 0) / (userProfile.total_games || 4)) * 100}%` }}
-                                ></div>
- </div>
- </div>
-</div>
-                        ) : (
-                          <div className="text-center py-8">
-                            <div className="w-16 h-16 bg-gray-700/50 rounded-full flex items-center justify-center mx-auto mb-4">
-                              <Gamepad2 className="w-8 h-8 text-gray-500" />
-</div>
-                            <p className="text-gray-400 text-lg">No game data found</p>
-</div>
-)}
-</div>
-</div>
-
-                    {/* Key Strengths Section */}
-                    <div className="relative">
-                      <div className="absolute inset-0 bg-gradient-to-r from-green-500/10 via-emerald-500/10 to-teal-500/10 rounded-2xl blur-xl"></div>
-                      <div className="relative bg-gradient-to-br from-gray-800/40 to-gray-900/60 rounded-2xl p-6 border border-green-500/20 backdrop-blur-sm">
-                        <h3 className="text-2xl font-bold mb-6 flex items-center gap-3">
-                          <div className="p-2 bg-gradient-to-r from-green-400 to-emerald-500 rounded-lg">
-                            <Star className="w-6 h-6 text-white" />
- </div>
-                          <span className="bg-gradient-to-r from-green-300 to-emerald-300 bg-clip-text text-transparent">
-                            Key Strengths
-</span>
-</h3>
-                        {userProfile.key_strengths && userProfile.key_strengths.length > 0 ? (
-                          <div className="grid grid-cols-1 md:grid-cols-2 gap-4">
-                            {userProfile.key_strengths.map((strength, index) => (
-                              <div key={index} className="group bg-gradient-to-r from-green-500/10 to-emerald-500/10 rounded-xl p-4 border border-green-400/30 hover:border-green-400/60 transition-all duration-300 hover:scale-105">
-                                <div className="flex items-center gap-3">
-                                  <div className="w-3 h-3 bg-gradient-to-r from-green-400 to-emerald-500 rounded-full flex-shrink-0 animate-pulse"></div>
-                                  <span className="text-white font-semibold text-lg">{strength}</span>
-</div>
-</div>
-                            ))}
-</div>
-                        ) : (
-                          <div className="text-center py-8">
-                            <div className="w-16 h-16 bg-gray-700/50 rounded-full flex items-center justify-center mx-auto mb-4">
-                              <Star className="w-8 h-8 text-gray-500" />
-</div>
-                            <p className="text-gray-400 text-lg">No key strengths data found</p>
-</div>
-)}
-</div>
-</div>
-
-</div>
- )}
-
-                {activeSection === 'work-status' && (
-                  <div className="space-y-8">
-                    {/* Work Status Information */}
-                    <div className="relative">
-                      <div className="absolute inset-0 bg-gradient-to-r from-green-500/10 via-emerald-500/10 to-teal-500/10 rounded-2xl blur-xl"></div>
-                      <div className="relative bg-gradient-to-br from-gray-800/40 to-gray-900/60 rounded-2xl p-6 border border-green-500/20 backdrop-blur-sm">
-                        <div className="flex items-center justify-between mb-6">
-                          <h3 className="text-2xl font-bold flex items-center gap-3">
-                            <div className="p-2 bg-gradient-to-r from-green-400 to-emerald-500 rounded-lg">
-                              <Briefcase className="w-6 h-6 text-white" />
- </div>
-                            <span className="bg-gradient-to-r from-green-300 to-emerald-300 bg-clip-text text-transparent">
-                              Work Status Information
-                            </span>
-                          </h3>
-                          {isOwner && (
-                            <div className="flex gap-2">
-                              {!isEditingWorkStatus ? (
- <Button
-                                  onClick={startEditingWorkStatus}
- variant="outline"
-                                  size="sm"
-                                  className="bg-green-500/10 border-green-400/30 text-green-400 hover:bg-green-500/20 hover:border-green-400/50"
-                                >
-                                  <Edit3 className="w-4 h-4 mr-2" />
-                                  Edit
- </Button>
-                              ) : (
-                                <>
- <Button
-                                    onClick={saveWorkStatus}
-                                    disabled={isSaving}
-                                    size="sm"
-                                    className="bg-green-500/20 border-green-400/50 text-green-400 hover:bg-green-500/30"
-                                  >
-                                    <Save className="w-4 h-4 mr-2" />
-                                    {isSaving ? 'Saving...' : 'Save'}
- </Button>
- <Button
-                                    onClick={cancelEditingWorkStatus}
-                                    variant="outline"
-                                    size="sm"
-                                    className="bg-red-500/10 border-red-400/30 text-red-400 hover:bg-red-500/20 hover:border-red-400/50"
-                                  >
-                                    <X className="w-4 h-4 mr-2" />
-                                    Cancel
- </Button>
-                                </>
-                              )}
- </div>
-                          )}
- </div>
-                        <div className="grid grid-cols-1 md:grid-cols-2 gap-4">
-                          {/* Job Title - Always visible */}
-                          <div className="group bg-gradient-to-br from-purple-500/10 to-pink-500/10 rounded-xl p-4 border border-purple-400/30 hover:border-purple-400/60 transition-all duration-300 hover:scale-105">
-                            <label className="text-sm font-medium text-purple-300 mb-2 block">Job Title</label>
-                            <p className="text-white text-lg font-semibold">
-                              {userProfile.position || "No job title data found"}
-                            </p>
-                          </div>
-
-                          {/* Mood at Current Employer - Always visible */}
-                          <div className="group bg-gradient-to-br from-pink-500/10 to-rose-500/10 rounded-xl p-4 border border-pink-400/30 hover:border-pink-400/60 transition-all duration-300 hover:scale-105">
-                            <label className="text-sm font-medium text-pink-300 mb-2 block">Mood at Current Employer</label>
-                            {isEditingWorkStatus ? (
-                              <select
-                                value={editedWorkStatus.current_mood}
-                                onChange={(e) => setEditedWorkStatus(prev => ({ ...prev, current_mood: e.target.value }))}
-                                className="w-full bg-gray-700/50 border-2 border-pink-400/50 rounded-lg px-3 py-2 text-white text-lg font-semibold focus:border-pink-400 focus:bg-gray-700/70 focus:outline-none"
-                              >
-                                <option value="">Select mood</option>
-                                <option value="very_satisfied">Very Satisfied</option>
-                                <option value="satisfied">Satisfied</option>
-                                <option value="neutral">Neutral</option>
-                                <option value="dissatisfied">Dissatisfied</option>
-                                <option value="very_dissatisfied">Very Dissatisfied</option>
-                              </select>
-                            ) : (
-                              <p className="text-white text-lg font-semibold">
-                                {userProfile.current_mood || "No mood data found"}
                               </p>
                             )}
                           </div>
@@ -1889,34 +1041,10 @@
                             ) : (
                               <p className="text-white text-lg font-semibold capitalize">
                                 {userProfile.work_status ? userProfile.work_status.replace(/-/g, ' ') : "No work status data found"}
->>>>>>> 3afa371d
                               </p>
                             )}
                           </div>
 
-<<<<<<< HEAD
-                          {/* Work Status - Always visible */}
-                          <div className="group bg-gradient-to-br from-emerald-500/10 to-green-500/10 rounded-xl p-4 border border-emerald-400/30 hover:border-emerald-400/60 transition-all duration-300 hover:scale-105">
-                            <label className="text-sm font-medium text-emerald-300 mb-2 block">Work Status</label>
-                            {isEditingWorkStatus ? (
-                              <select
-                                value={editedWorkStatus.work_status}
-                                onChange={(e) => setEditedWorkStatus(prev => ({ ...prev, work_status: e.target.value }))}
-                                className="w-full bg-gray-700/50 border-2 border-emerald-400/50 rounded-lg px-3 py-2 text-white text-lg font-semibold focus:border-emerald-400 focus:bg-gray-700/70 focus:outline-none"
-                              >
-                                <option value="">Select work status</option>
-                                <option value="actively_looking">Actively Looking</option>
-                                <option value="open_to_opportunities">Open to Opportunities</option>
-                                <option value="not_looking">Not Looking</option>
-                                <option value="employed">Employed</option>
-                                <option value="unemployed">Unemployed</option>
-                                <option value="freelancing">Freelancing</option>
-                                <option value="contract">Contract</option>
-                              </select>
-                            ) : (
-                              <p className="text-white text-lg font-semibold capitalize">
-                                {userProfile.work_status ? userProfile.work_status.replace(/-/g, ' ') : "No work status data found"}
-=======
                           {/* Preferred Shift - Always visible */}
                           <div className="group bg-gradient-to-br from-teal-500/10 to-cyan-500/10 rounded-xl p-4 border border-teal-400/30 hover:border-teal-400/60 transition-all duration-300 hover:scale-105">
                             <label className="text-sm font-medium text-teal-300 mb-2 block">Preferred Shift</label>
@@ -1936,32 +1064,10 @@
                             ) : (
                               <p className="text-white text-lg font-semibold capitalize">
                                 {userProfile.preferred_shift ? userProfile.preferred_shift.replace(/-/g, ' ') : "No shift preference data found"}
->>>>>>> 3afa371d
                               </p>
                             )}
                           </div>
 
-<<<<<<< HEAD
-                          {/* Preferred Shift - Always visible */}
-                          <div className="group bg-gradient-to-br from-teal-500/10 to-cyan-500/10 rounded-xl p-4 border border-teal-400/30 hover:border-teal-400/60 transition-all duration-300 hover:scale-105">
-                            <label className="text-sm font-medium text-teal-300 mb-2 block">Preferred Shift</label>
-                            {isEditingWorkStatus ? (
-                              <select
-                                value={editedWorkStatus.preferred_shift}
-                                onChange={(e) => setEditedWorkStatus(prev => ({ ...prev, preferred_shift: e.target.value }))}
-                                className="w-full bg-gray-700/50 border-2 border-teal-400/50 rounded-lg px-3 py-2 text-white text-lg font-semibold focus:border-teal-400 focus:bg-gray-700/70 focus:outline-none"
-                              >
-                                <option value="">Select preferred shift</option>
-                                <option value="day_shift">Day Shift</option>
-                                <option value="night_shift">Night Shift</option>
-                                <option value="graveyard_shift">Graveyard Shift</option>
-                                <option value="flexible">Flexible</option>
-                                <option value="both">Both</option>
-                              </select>
-                            ) : (
-                              <p className="text-white text-lg font-semibold capitalize">
-                                {userProfile.preferred_shift ? userProfile.preferred_shift.replace(/-/g, ' ') : "No shift preference data found"}
-=======
                           {/* Expected Salary Range - Always visible */}
                           <div className="group bg-gradient-to-br from-violet-500/10 to-purple-500/10 rounded-xl p-4 border border-violet-400/30 hover:border-violet-400/60 transition-all duration-300 hover:scale-105">
                             <label className="text-sm font-medium text-violet-300 mb-2 block">Expected Salary Range (in pesos)</label>
@@ -2006,81 +1112,10 @@
                                       ).join('-')
                                     : `₱${userProfile.expected_salary.toLocaleString()}`
                                 ) : "No expected salary data found"}
->>>>>>> 3afa371d
                               </p>
                             )}
                           </div>
 
-<<<<<<< HEAD
-                          {/* Expected Salary Range - Always visible */}
-                          <div className="group bg-gradient-to-br from-violet-500/10 to-purple-500/10 rounded-xl p-4 border border-violet-400/30 hover:border-violet-400/60 transition-all duration-300 hover:scale-105">
-                            <label className="text-sm font-medium text-violet-300 mb-2 block">Expected Salary Range (in pesos)</label>
-                            {isEditingWorkStatus ? (
-                              <div className="space-y-2">
-                                <div className="flex gap-1 items-center">
-                                  <input
-                                    type="number"
-                                    value={editedWorkStatus.expected_salary_min || ''}
-                                    onChange={(e) => setEditedWorkStatus(prev => ({ 
-                                      ...prev, 
-                                      expected_salary_min: e.target.value,
-                                      expected_salary: e.target.value && editedWorkStatus.expected_salary_max 
-                                        ? `P${e.target.value}-P${editedWorkStatus.expected_salary_max}`
-                                        : e.target.value ? `P${e.target.value}` : ''
-                                    }))}
-                                    className="flex-1 bg-gray-700/50 border-2 border-violet-400/50 rounded-lg px-2 py-1.5 text-white text-sm font-semibold focus:border-violet-400 focus:bg-gray-700/70 focus:outline-none"
-                                    placeholder="Min"
-                                  />
-                                  <span className="text-violet-300 text-sm font-semibold px-0.5">to</span>
-                                  <input
-                                    type="number"
-                                    value={editedWorkStatus.expected_salary_max || ''}
-                                    onChange={(e) => setEditedWorkStatus(prev => ({ 
-                                      ...prev, 
-                                      expected_salary_max: e.target.value,
-                                      expected_salary: editedWorkStatus.expected_salary_min && e.target.value 
-                                        ? `P${editedWorkStatus.expected_salary_min}-P${e.target.value}`
-                                        : e.target.value ? `P${e.target.value}` : ''
-                                    }))}
-                                    className="flex-1 bg-gray-700/50 border-2 border-violet-400/50 rounded-lg px-2 py-1.5 text-white text-sm font-semibold focus:border-violet-400 focus:bg-gray-700/70 focus:outline-none"
-                                    placeholder="Max"
-                                  />
-                                </div>
-                              </div>
-                            ) : (
-                              <p className="text-white text-lg font-semibold">
-                                {userProfile.expected_salary ? (
-                                  typeof userProfile.expected_salary === 'string' && (userProfile.expected_salary.includes('-') || userProfile.expected_salary.includes('P'))
-                                    ? userProfile.expected_salary.replace(/P+/g, '₱').split('-').map(part => 
-                                        part.replace(/(\d+)/g, (match) => parseInt(match).toLocaleString())
-                                      ).join('-')
-                                    : `₱${userProfile.expected_salary.toLocaleString()}`
-                                ) : "No expected salary data found"}
-=======
-                          {/* Preferred Work Setup - Always visible */}
-                          <div className="group bg-gradient-to-br from-amber-500/10 to-yellow-500/10 rounded-xl p-4 border border-amber-400/30 hover:border-amber-400/60 transition-all duration-300 hover:scale-105">
-                            <label className="text-sm font-medium text-amber-300 mb-2 block">Preferred Work Setup</label>
-                            {isEditingWorkStatus ? (
-                              <select
-                                value={editedWorkStatus.work_setup}
-                                onChange={(e) => setEditedWorkStatus(prev => ({ ...prev, work_setup: e.target.value }))}
-                                className="w-full bg-gray-700/50 border-2 border-amber-400/50 rounded-lg px-3 py-2 text-white text-lg font-semibold focus:border-amber-400 focus:bg-gray-700/70 focus:outline-none"
-                              >
-                                <option value="">Select work setup</option>
-                                <option value="remote">Remote</option>
-                                <option value="on_site">On Site</option>
-                                <option value="hybrid">Hybrid</option>
-                                <option value="flexible">Flexible</option>
-                              </select>
-                            ) : (
-                              <p className="text-white text-lg font-semibold capitalize">
-                                {userProfile.work_setup ? userProfile.work_setup.replace(/-/g, ' ') : "No work setup data found"}
->>>>>>> 3afa371d
-                              </p>
-                            )}
-                          </div>
-
-<<<<<<< HEAD
                           {/* Preferred Work Setup - Always visible */}
                           <div className="group bg-gradient-to-br from-amber-500/10 to-yellow-500/10 rounded-xl p-4 border border-amber-400/30 hover:border-amber-400/60 transition-all duration-300 hover:scale-105">
                             <label className="text-sm font-medium text-amber-300 mb-2 block">Preferred Work Setup</label>
@@ -2350,254 +1385,6 @@
                                       ) : (
                                         <p>{String(value || '')}</p>
 )}
-=======
-                          {/* Owner-only fields */}
-                          {isOwner && (
-                            <>
-                              <div className="group bg-gradient-to-br from-blue-500/10 to-cyan-500/10 rounded-xl p-4 border border-blue-400/30 hover:border-blue-400/60 transition-all duration-300 hover:scale-105">
-                                <label className="text-sm font-medium text-blue-300 mb-2 block">Current Employer</label>
-                                {isEditingWorkStatus ? (
-                                  <input
-                                    type="text"
-                                    value={editedWorkStatus.current_employer}
-                                    onChange={(e) => setEditedWorkStatus(prev => ({ ...prev, current_employer: e.target.value }))}
-                                    className="w-full bg-gray-700/50 border-2 border-blue-400/50 rounded-lg px-3 py-2 text-white text-lg font-semibold focus:border-blue-400 focus:bg-gray-700/70 focus:outline-none"
-                                    placeholder="Enter current employer"
-                                  />
-                                ) : (
-                                  <p className="text-white text-lg font-semibold">
-                                    {userProfile.current_employer || "No employer data found"}
-                                  </p>
-                                )}
-                              </div>
-                              <div className="group bg-gradient-to-br from-blue-500/10 to-cyan-500/10 rounded-xl p-4 border border-blue-400/30 hover:border-blue-400/60 transition-all duration-300 hover:scale-105">
-                                <label className="text-sm font-medium text-blue-300 mb-2 block">Current Salary (in pesos)</label>
-                                {isEditingWorkStatus ? (
-                                  <input
-                                    type="text"
-                                    value={editedWorkStatus.current_salary}
-                                    onChange={(e) => setEditedWorkStatus(prev => ({ ...prev, current_salary: e.target.value }))}
-                                    className="w-full bg-gray-700/50 border-2 border-blue-400/50 rounded-lg px-3 py-2 text-white text-lg font-semibold focus:border-blue-400 focus:bg-gray-700/70 focus:outline-none"
-                                    placeholder="e.g., 25000 or P20000-P25000"
-                                  />
-                                ) : (
-                                  <p className="text-white text-lg font-semibold">
-                                    {userProfile.current_salary ? (
-                                      typeof userProfile.current_salary === 'string' && (userProfile.current_salary.includes('-') || userProfile.current_salary.includes('P'))
-                                        ? userProfile.current_salary.replace(/P+/g, '₱').split('-').map((part: string) => 
-                                            part.replace(/(\d+)/g, (match: string) => parseInt(match).toLocaleString())
-                                          ).join('-')
-                                        : `₱${Number(userProfile.current_salary).toLocaleString()}`
-                                    ) : "No current salary data found"}
-                                  </p>
-                                )}
-                              </div>
-                              <div className="group bg-gradient-to-br from-indigo-500/10 to-blue-500/10 rounded-xl p-4 border border-indigo-400/30 hover:border-indigo-400/60 transition-all duration-300 hover:scale-105">
-                                <label className="text-sm font-medium text-indigo-300 mb-2 block">Notice Period (in days)</label>
-                                {isEditingWorkStatus ? (
-                                  <input
-                                    type="number"
-                                    value={editedWorkStatus.notice_period_days}
-                                    onChange={(e) => setEditedWorkStatus(prev => ({ ...prev, notice_period_days: e.target.value }))}
-                                    className="w-full bg-gray-700/50 border-2 border-indigo-400/50 rounded-lg px-3 py-2 text-white text-lg font-semibold focus:border-indigo-400 focus:bg-gray-700/70 focus:outline-none"
-                                    placeholder="Enter notice period in days"
-                                  />
-                                ) : (
-                                  <p className="text-white text-lg font-semibold">
-                                    {userProfile.notice_period_days ? `${userProfile.notice_period_days} days` : "No notice period data found"}
-                                  </p>
-                                )}
-                              </div>
-                            </>
-                          )}
-                        </div>
-</div>
-</div>
-</div>
-                )}
-
-                {activeSection === 'analysis' && (
-                  <div className="space-y-8">
-                    {/* Detailed Scores */}
-                    <div className="relative">
-                      <div className="absolute inset-0 bg-gradient-to-r from-purple-500/10 via-pink-500/10 to-red-500/10 rounded-2xl blur-xl"></div>
-                      <div className="relative bg-gradient-to-br from-gray-800/40 to-gray-900/60 rounded-2xl p-6 border border-purple-500/20 backdrop-blur-sm">
-                        <h3 className="text-2xl font-bold mb-6 flex items-center gap-3">
-                          <div className="p-2 bg-gradient-to-r from-purple-400 to-pink-500 rounded-lg">
-                            <Target className="w-6 h-6 text-white" />
-</div>
-                          <span className="bg-gradient-to-r from-purple-300 to-pink-300 bg-clip-text text-transparent">
-                            Detailed Analysis Scores
-                          </span>
-                        </h3>
-                        <div className="grid grid-cols-1 md:grid-cols-2 lg:grid-cols-4 gap-4">
-                          <div className="group bg-gradient-to-br from-blue-500/10 to-cyan-500/10 rounded-xl p-4 border border-blue-400/30 hover:border-blue-400/60 transition-all duration-300 hover:scale-105">
-                            <label className="text-sm font-medium text-blue-300 mb-2 block">ATS Compatibility</label>
-                            <div className="flex items-center gap-3">
-                              <div className="text-3xl font-bold text-blue-400">
-                                {userProfile.ats_compatibility_score || "—"}
-</div>
- <div className="flex-1">
-                                <div className="w-full bg-gray-700 rounded-full h-2">
-                                  <div 
-                                    className="bg-gradient-to-r from-blue-400 to-cyan-500 h-2 rounded-full transition-all duration-1000 ease-out"
-                                    style={{ width: `${userProfile.ats_compatibility_score || 0}%` }}
-                                  ></div>
-</div>
-</div>
-</div>
-</div>
-                          <div className="group bg-gradient-to-br from-green-500/10 to-emerald-500/10 rounded-xl p-4 border border-green-400/30 hover:border-green-400/60 transition-all duration-300 hover:scale-105">
-                            <label className="text-sm font-medium text-green-300 mb-2 block">Content Quality</label>
-                            <div className="flex items-center gap-3">
-                              <div className="text-3xl font-bold text-green-400">
-                                {userProfile.content_quality_score || "—"}
-</div>
-                              <div className="flex-1">
-                                <div className="w-full bg-gray-700 rounded-full h-2">
-                                  <div 
-                                    className="bg-gradient-to-r from-green-400 to-emerald-500 h-2 rounded-full transition-all duration-1000 ease-out"
-                                    style={{ width: `${userProfile.content_quality_score || 0}%` }}
-                                  ></div>
-</div>
-</div>
-</div>
-</div>
-                          <div className="group bg-gradient-to-br from-purple-500/10 to-pink-500/10 rounded-xl p-4 border border-purple-400/30 hover:border-purple-400/60 transition-all duration-300 hover:scale-105">
-                            <label className="text-sm font-medium text-purple-300 mb-2 block">Professional Presentation</label>
-                            <div className="flex items-center gap-3">
-                              <div className="text-3xl font-bold text-purple-400">
-                                {userProfile.professional_presentation_score || "—"}
-</div>
-                              <div className="flex-1">
-                                <div className="w-full bg-gray-700 rounded-full h-2">
-                                  <div 
-                                    className="bg-gradient-to-r from-purple-400 to-pink-500 h-2 rounded-full transition-all duration-1000 ease-out"
-                                    style={{ width: `${userProfile.professional_presentation_score || 0}%` }}
-                                  ></div>
-</div>
-</div>
-</div>
-</div>
-                          <div className="group bg-gradient-to-br from-blue-500/10 to-cyan-500/10 rounded-xl p-4 border border-blue-400/30 hover:border-blue-400/60 transition-all duration-300 hover:scale-105">
-                            <label className="text-sm font-medium text-blue-300 mb-2 block">Skills Alignment</label>
-                            <div className="flex items-center gap-3">
-                              <div className="text-3xl font-bold text-yellow-400">
-                                {userProfile.skills_alignment_score || "—"}
-</div>
-                              <div className="flex-1">
-                                <div className="w-full bg-gray-700 rounded-full h-2">
-                                  <div 
-                                    className="bg-gradient-to-r from-yellow-400 to-orange-500 h-2 rounded-full transition-all duration-1000 ease-out"
-                                    style={{ width: `${userProfile.skills_alignment_score || 0}%` }}
-                                  ></div>
-</div>
-</div>
-</div>
- </div>
- </div>
- </div>
- </div>
-
-                    {/* Improved Summary */}
-                    <div className="relative">
-                      <div className="absolute inset-0 bg-gradient-to-r from-indigo-500/10 via-purple-500/10 to-pink-500/10 rounded-2xl blur-xl"></div>
-                      <div className="relative bg-gradient-to-br from-gray-800/40 to-gray-900/60 rounded-2xl p-6 border border-indigo-500/20 backdrop-blur-sm">
-                        <h3 className="text-2xl font-bold mb-6 flex items-center gap-3">
-                          <div className="p-2 bg-gradient-to-r from-indigo-400 to-purple-500 rounded-lg">
-                            <FileText className="w-6 h-6 text-white" />
- </div>
-                          <span className="bg-gradient-to-r from-indigo-300 to-purple-300 bg-clip-text text-transparent">
-                            AI-Improved Professional Summary
-                          </span>
-                        </h3>
-                        {userProfile.improved_summary ? (
-                          <div className="bg-gradient-to-r from-indigo-500/10 to-purple-500/10 rounded-xl p-6 border border-indigo-400/30">
-                            <p className="text-gray-200 leading-relaxed text-lg">{userProfile.improved_summary}</p>
- </div>
-                        ) : (
-                          <div className="text-center py-8">
-                            <div className="w-16 h-16 bg-gray-700/50 rounded-full flex items-center justify-center mx-auto mb-4">
-                              <FileText className="w-8 h-8 text-gray-500" />
-</div>
-                            <p className="text-gray-400 text-lg">No improved summary data found</p>
-</div>
-)}
-</div>
-</div>
-
-                    {/* Strengths Analysis */}
-                    <div className="relative">
-                      <div className="absolute inset-0 bg-gradient-to-r from-emerald-500/10 via-green-500/10 to-teal-500/10 rounded-2xl blur-xl"></div>
-                      <div className="relative bg-gradient-to-br from-gray-800/40 to-gray-900/60 rounded-2xl p-6 border border-emerald-500/20 backdrop-blur-sm">
-                        <h3 className="text-2xl font-bold mb-6 flex items-center gap-3">
-                          <div className="p-2 bg-gradient-to-r from-emerald-400 to-green-500 rounded-lg">
-                            <Star className="w-6 h-6 text-white" />
-</div>
-                          <span className="bg-gradient-to-r from-emerald-300 to-green-300 bg-clip-text text-transparent">
-                            Strengths Analysis
-                          </span>
-                        </h3>
-                        <div 
-                          className="bg-gradient-to-r from-emerald-500/10 to-green-500/10 rounded-xl p-6 border border-emerald-400/30 max-h-96 overflow-y-auto"
-                          style={{
-                            scrollbarWidth: 'thin',
-                            scrollbarColor: '#4ade80 #22c55e20'
-                          }}
-                        >
-                        {userProfile.strengths_analysis ? (
-                          <div className="text-gray-200 leading-relaxed text-base">
-                            {typeof userProfile.strengths_analysis === 'object' && userProfile.strengths_analysis !== null ? (
-<div className="space-y-4">
-                                {Object.entries(userProfile.strengths_analysis).map(([key, value]) => (
-                                  <div key={key} className="border-l-4 border-emerald-400 pl-4 bg-emerald-500/5 rounded-r-lg p-3">
-                                    <h4 className="font-semibold text-emerald-300 capitalize mb-2">
-                                      {key.replace(/_/g, ' ')}
-                                    </h4>
-                                    <div className="text-gray-300">
-                                      {Array.isArray(value) ? (
-                                        <ul className="list-disc list-inside space-y-1">
-                                          {value.map((item, index) => (
-                                            <li key={index}>
-                                              {typeof item === 'object' ? (
-                                                <div className="ml-4 space-y-1">
-                                                  {typeof item === 'object' && item !== null ? Object.entries(item).map(([itemKey, itemValue]) => (
-                                                    <div key={itemKey}>
-                                                      <span className="font-medium text-emerald-200">
-                                                        {itemKey.replace(/_/g, ' ')}:
-                                                      </span>
-                                                      <span className="ml-2">
-                                                        {Array.isArray(itemValue) ? itemValue.join(', ') : 
-                                                         typeof itemValue === 'object' && itemValue !== null ? JSON.stringify(itemValue) : 
-                                                         String(itemValue || '')}
-                                                      </span>
-</div>
-                                                  )) : null}
-</div>
-                                              ) : (
-                                                item
-                                              )}
-                                            </li>
-                                          ))}
-</ul>
-                                      ) : typeof value === 'object' ? (
-<div className="space-y-2">
-                                          {typeof value === 'object' && value !== null ? Object.entries(value).map(([subKey, subValue]) => (
-                                            <div key={subKey}>
-                                              <span className="font-medium text-emerald-200">
-                                                {subKey.replace(/_/g, ' ')}:
-                                              </span>
-                                              <span className="ml-2">
-                                                {Array.isArray(subValue) ? subValue.join(', ') : 
-                                                 typeof subValue === 'object' && subValue !== null ? JSON.stringify(subValue) : 
-                                                 String(subValue || '')}
-                                              </span>
-</div>
-                                          )) : null}
-</div>
-                                      ) : (
-                                        <p>{String(value || '')}</p>
-)}
 </div>
 </div>
 ))}
@@ -2637,57 +1424,20 @@
                                 <div className="flex items-start gap-3">
                                   <div className="w-3 h-3 bg-gradient-to-r from-blue-400 to-indigo-500 rounded-full flex-shrink-0 mt-1 animate-pulse"></div>
                                   <span className="text-white font-semibold text-lg">{improvement}</span>
->>>>>>> 3afa371d
 </div>
 </div>
 ))}
 </div>
-<<<<<<< HEAD
-                            ) : (
-                              <p>{userProfile.strengths_analysis}</p>
- )}
-</div>
-                        ) : (
-                          <div className="text-center py-8">
-                            <div className="w-16 h-16 bg-gray-700/50 rounded-full flex items-center justify-center mx-auto mb-4">
-                              <Star className="w-8 h-8 text-gray-500" />
-</div>
-                            <p className="text-gray-400 text-lg">No strengths analysis data found</p>
-=======
                         ) : (
                           <div className="text-center py-8">
                             <div className="w-16 h-16 bg-gray-700/50 rounded-full flex items-center justify-center mx-auto mb-4">
                               <TrendingUp className="w-8 h-8 text-gray-500" />
 </div>
                             <p className="text-gray-400 text-lg">No improvement suggestions found</p>
->>>>>>> 3afa371d
 </div>
                         )}
 </div>
 </div>
-<<<<<<< HEAD
-</div>
-
-                    {/* Improvements */}
-                    <div className="relative">
-                      <div className="absolute inset-0 bg-gradient-to-r from-blue-500/10 via-indigo-500/10 to-purple-500/10 rounded-2xl blur-xl"></div>
-                      <div className="relative bg-gradient-to-br from-gray-800/40 to-gray-900/60 rounded-2xl p-6 border border-blue-500/20 backdrop-blur-sm">
-                        <h3 className="text-2xl font-bold mb-6 flex items-center gap-3">
-                          <div className="p-2 bg-gradient-to-r from-blue-400 to-indigo-500 rounded-lg">
-                            <TrendingUp className="w-6 h-6 text-white" />
-</div>
-                          <span className="bg-gradient-to-r from-blue-300 to-indigo-300 bg-clip-text text-transparent">
-                            Improvement Suggestions
-                          </span>
-                        </h3>
-                        {userProfile.improvements && userProfile.improvements.length > 0 ? (
-<div className="space-y-4">
-                            {userProfile.improvements.map((improvement, index) => (
-                              <div key={index} className="group bg-gradient-to-r from-blue-500/10 to-indigo-500/10 rounded-xl p-4 border border-blue-400/30 hover:border-blue-400/60 transition-all duration-300 hover:scale-105">
-                                <div className="flex items-start gap-3">
-                                  <div className="w-3 h-3 bg-gradient-to-r from-blue-400 to-indigo-500 rounded-full flex-shrink-0 mt-1 animate-pulse"></div>
-                                  <span className="text-white font-semibold text-lg">{improvement}</span>
-=======
 
                     {/* Recommendations */}
                     <div className="relative">
@@ -2708,7 +1458,6 @@
                                 <div className="flex items-start gap-3">
                                   <div className="w-3 h-3 bg-gradient-to-r from-yellow-400 to-orange-500 rounded-full flex-shrink-0 mt-1 animate-pulse"></div>
                                   <span className="text-white font-semibold text-lg">{recommendation}</span>
->>>>>>> 3afa371d
 </div>
 </div>
 ))}
@@ -2716,41 +1465,14 @@
                         ) : (
                           <div className="text-center py-8">
                             <div className="w-16 h-16 bg-gray-700/50 rounded-full flex items-center justify-center mx-auto mb-4">
-<<<<<<< HEAD
-                              <TrendingUp className="w-8 h-8 text-gray-500" />
-</div>
-                            <p className="text-gray-400 text-lg">No improvement suggestions found</p>
-=======
                               <Lightbulb className="w-8 h-8 text-gray-500" />
 </div>
                             <p className="text-gray-400 text-lg">No recommendations found</p>
->>>>>>> 3afa371d
 </div>
                         )}
 </div>
 </div>
 
-<<<<<<< HEAD
-                    {/* Recommendations */}
-                    <div className="relative">
-                      <div className="absolute inset-0 bg-gradient-to-r from-yellow-500/10 via-orange-500/10 to-red-500/10 rounded-2xl blur-xl"></div>
-                      <div className="relative bg-gradient-to-br from-gray-800/40 to-gray-900/60 rounded-2xl p-6 border border-yellow-500/20 backdrop-blur-sm">
-                        <h3 className="text-2xl font-bold mb-6 flex items-center gap-3">
-                          <div className="p-2 bg-gradient-to-r from-yellow-400 to-orange-500 rounded-lg">
-                            <Lightbulb className="w-6 h-6 text-white" />
-</div>
-                          <span className="bg-gradient-to-r from-yellow-300 to-orange-300 bg-clip-text text-transparent">
-                            Actionable Recommendations
-                          </span>
-                        </h3>
-                        {userProfile.recommendations && userProfile.recommendations.length > 0 ? (
-                          <div className="space-y-4">
-                            {userProfile.recommendations.map((recommendation, index) => (
-                              <div key={index} className="group bg-gradient-to-r from-yellow-500/10 to-orange-500/10 rounded-xl p-4 border border-yellow-400/30 hover:border-yellow-400/60 transition-all duration-300 hover:scale-105">
-                                <div className="flex items-start gap-3">
-                                  <div className="w-3 h-3 bg-gradient-to-r from-yellow-400 to-orange-500 rounded-full flex-shrink-0 mt-1 animate-pulse"></div>
-                                  <span className="text-white font-semibold text-lg">{recommendation}</span>
-=======
                     {/* Salary Analysis */}
                     <div className="relative">
                       <div className="absolute inset-0 bg-gradient-to-r from-green-500/10 via-emerald-500/10 to-teal-500/10 rounded-2xl blur-xl"></div>
@@ -2823,19 +1545,10 @@
                                       ) : (
                                         <p>{String(value || '')}</p>
                                       )}
->>>>>>> 3afa371d
 </div>
 </div>
 ))}
 </div>
-<<<<<<< HEAD
-                        ) : (
-                          <div className="text-center py-8">
-                            <div className="w-16 h-16 bg-gray-700/50 rounded-full flex items-center justify-center mx-auto mb-4">
-                              <Lightbulb className="w-8 h-8 text-gray-500" />
-</div>
-                            <p className="text-gray-400 text-lg">No recommendations found</p>
-=======
                             ) : (
                               <p>{userProfile.salary_analysis}</p>
                             )}
@@ -2846,40 +1559,10 @@
                               <DollarSign className="w-8 h-8 text-gray-500" />
 </div>
                             <p className="text-gray-400 text-lg">No salary analysis data found</p>
->>>>>>> 3afa371d
 </div>
                         )}
 </div>
 </div>
-<<<<<<< HEAD
-
-                    {/* Salary Analysis */}
-                    <div className="relative">
-                      <div className="absolute inset-0 bg-gradient-to-r from-green-500/10 via-emerald-500/10 to-teal-500/10 rounded-2xl blur-xl"></div>
-                      <div className="relative bg-gradient-to-br from-gray-800/40 to-gray-900/60 rounded-2xl p-6 border border-green-500/20 backdrop-blur-sm">
-                        <h3 className="text-2xl font-bold mb-6 flex items-center gap-3">
-                          <div className="p-2 bg-gradient-to-r from-green-400 to-emerald-500 rounded-lg">
-                            <DollarSign className="w-6 h-6 text-white" />
-</div>
-                          <span className="bg-gradient-to-r from-green-300 to-emerald-300 bg-clip-text text-transparent">
-                            Salary Analysis
-                          </span>
-                        </h3>
-                        <div 
-                          className="bg-gradient-to-r from-green-500/10 to-emerald-500/10 rounded-xl p-6 border border-green-400/30 max-h-96 overflow-y-auto"
-                          style={{
-                            scrollbarWidth: 'thin',
-                            scrollbarColor: '#4ade80 #22c55e20'
-                          }}
-                        >
-                        {userProfile.salary_analysis ? (
-                          <div className="text-gray-200 leading-relaxed text-base">
-                            {typeof userProfile.salary_analysis === 'object' && userProfile.salary_analysis !== null ? (
-                              <div className="space-y-4">
-                                {Object.entries(userProfile.salary_analysis).map(([key, value]) => (
-                                  <div key={key} className="border-l-4 border-green-400 pl-4 bg-green-500/5 rounded-r-lg p-3">
-                                    <h4 className="font-semibold text-green-300 capitalize mb-2">
-=======
 </div>
 
                     {/* Career Path */}
@@ -2908,7 +1591,6 @@
                                 {Object.entries(userProfile.career_path).map(([key, value]) => (
                                   <div key={key} className="border-l-4 border-purple-400 pl-4 bg-purple-500/5 rounded-r-lg p-3">
                                     <h4 className="font-semibold text-purple-300 capitalize mb-2">
->>>>>>> 3afa371d
                                       {key.replace(/_/g, ' ')}
                                     </h4>
                                     <div className="text-gray-300">
@@ -2938,150 +1620,6 @@
                                           ))}
                                         </ul>
                                       ) : typeof value === 'object' ? (
-<<<<<<< HEAD
-<div className="space-y-2">
-=======
-                                        <div className="space-y-2">
->>>>>>> 3afa371d
-                                          {typeof value === 'object' && value !== null ? Object.entries(value).map(([subKey, subValue]) => (
-                                            <div key={subKey}>
-                                              <span className="font-medium text-emerald-200">
-                                                {subKey.replace(/_/g, ' ')}:
-                                              </span>
-                                              <span className="ml-2">
-                                                {Array.isArray(subValue) ? subValue.join(', ') : 
-                                                 typeof subValue === 'object' && subValue !== null ? JSON.stringify(subValue) : 
-                                                 String(subValue || '')}
-                                              </span>
-</div>
-                                          )) : null}
-</div>
-                                      ) : (
-                                        <p>{String(value || '')}</p>
-                                      )}
-</div>
-</div>
-))}
-</div>
-                            ) : (
-<<<<<<< HEAD
-                              <p>{userProfile.salary_analysis}</p>
-=======
-                              <p>{userProfile.career_path}</p>
->>>>>>> 3afa371d
-                            )}
-</div>
-                        ) : (
-                          <div className="text-center py-8">
-                            <div className="w-16 h-16 bg-gray-700/50 rounded-full flex items-center justify-center mx-auto mb-4">
-<<<<<<< HEAD
-                              <DollarSign className="w-8 h-8 text-gray-500" />
-</div>
-                            <p className="text-gray-400 text-lg">No salary analysis data found</p>
-</div>
-                        )}
-</div>
-</div>
-</div>
-
-                    {/* Career Path */}
-                    <div className="relative">
-                      <div className="absolute inset-0 bg-gradient-to-r from-purple-500/10 via-pink-500/10 to-red-500/10 rounded-2xl blur-xl"></div>
-                      <div className="relative bg-gradient-to-br from-gray-800/40 to-gray-900/60 rounded-2xl p-6 border border-purple-500/20 backdrop-blur-sm">
-                        <h3 className="text-2xl font-bold mb-6 flex items-center gap-3">
-                          <div className="p-2 bg-gradient-to-r from-purple-400 to-pink-500 rounded-lg">
-                            <TrendingUp className="w-6 h-6 text-white" />
-</div>
-                          <span className="bg-gradient-to-r from-purple-300 to-pink-300 bg-clip-text text-transparent">
-                            Career Path Analysis
-                          </span>
-                        </h3>
-                        <div 
-                          className="bg-gradient-to-r from-purple-500/10 to-pink-500/10 rounded-xl p-6 border border-purple-400/30 max-h-96 overflow-y-auto"
-                          style={{
-                            scrollbarWidth: 'thin',
-                            scrollbarColor: '#a855f7 #8b5cf620'
-                          }}
-                        >
-                        {userProfile.career_path ? (
-                          <div className="text-gray-200 leading-relaxed text-base">
-                            {typeof userProfile.career_path === 'object' && userProfile.career_path !== null ? (
-<div className="space-y-4">
-                                {Object.entries(userProfile.career_path).map(([key, value]) => (
-                                  <div key={key} className="border-l-4 border-purple-400 pl-4 bg-purple-500/5 rounded-r-lg p-3">
-                                    <h4 className="font-semibold text-purple-300 capitalize mb-2">
-=======
-                              <TrendingUp className="w-8 h-8 text-gray-500" />
-</div>
-                            <p className="text-gray-400 text-lg">No career path data found</p>
-</div>
-                        )}
-</div>
- </div>
- </div>
-
-                    {/* Section Analysis */}
-                    <div className="relative">
-                      <div className="absolute inset-0 bg-gradient-to-r from-indigo-500/10 via-purple-500/10 to-pink-500/10 rounded-2xl blur-xl"></div>
-                      <div className="relative bg-gradient-to-br from-gray-800/40 to-gray-900/60 rounded-2xl p-6 border border-indigo-500/20 backdrop-blur-sm">
-                        <h3 className="text-2xl font-bold mb-6 flex items-center gap-3">
-                          <div className="p-2 bg-gradient-to-r from-indigo-400 to-purple-500 rounded-lg">
-                            <FileText className="w-6 h-6 text-white" />
- </div>
-                          <span className="bg-gradient-to-r from-indigo-300 to-purple-300 bg-clip-text text-transparent">
-                            Section-by-Section Analysis
-                          </span>
-                        </h3>
-                        <div 
-                          className="bg-gradient-to-r from-indigo-500/10 to-purple-500/10 rounded-xl p-6 border border-indigo-400/30 max-h-96 overflow-y-auto"
-                          style={{
-                            scrollbarWidth: 'thin',
-                            scrollbarColor: '#6366f1 #4f46e520'
-                          }}
-                        >
-                        {userProfile.section_analysis ? (
-                          <div className="text-gray-200 leading-relaxed text-base">
-                            {typeof userProfile.section_analysis === 'object' && userProfile.section_analysis !== null ? (
-<div className="space-y-4">
-                                {Object.entries(userProfile.section_analysis).map(([key, value]) => (
-                                  <div key={key} className="border-l-4 border-indigo-400 pl-4 bg-indigo-500/5 rounded-r-lg p-3">
-                                    <h4 className="font-semibold text-indigo-300 capitalize mb-2">
->>>>>>> 3afa371d
-                                      {key.replace(/_/g, ' ')}
-                                    </h4>
-                                    <div className="text-gray-300">
-                                      {Array.isArray(value) ? (
-                                        <ul className="list-disc list-inside space-y-1">
-                                          {value.map((item, index) => (
-                                            <li key={index}>
-                                              {typeof item === 'object' ? (
-                                                <div className="ml-4 space-y-1">
-                                                  {typeof item === 'object' && item !== null ? Object.entries(item).map(([itemKey, itemValue]) => (
-                                                    <div key={itemKey}>
-                                                      <span className="font-medium text-emerald-200">
-                                                        {itemKey.replace(/_/g, ' ')}:
-                                                      </span>
-                                                      <span className="ml-2">
-                                                        {Array.isArray(itemValue) ? itemValue.join(', ') : 
-                                                         typeof itemValue === 'object' && itemValue !== null ? JSON.stringify(itemValue) : 
-                                                         String(itemValue || '')}
-                                                      </span>
-<<<<<<< HEAD
-</div>
-                                                  )) : null}
-</div>
-=======
- </div>
-                                                  )) : null}
- </div>
->>>>>>> 3afa371d
-                                              ) : (
-                                                item
-                                              )}
-                                            </li>
-                                          ))}
-                                        </ul>
-                                      ) : typeof value === 'object' ? (
                                         <div className="space-y-2">
                                           {typeof value === 'object' && value !== null ? Object.entries(value).map(([subKey, subValue]) => (
                                             <div key={subKey}>
@@ -3093,7 +1631,6 @@
                                                  typeof subValue === 'object' && subValue !== null ? JSON.stringify(subValue) : 
                                                  String(subValue || '')}
                                               </span>
-<<<<<<< HEAD
 </div>
                                           )) : null}
 </div>
@@ -3374,195 +1911,6 @@
  </div>
                         ) : (
                           <p className="text-gray-400 italic text-base">No DISC Personality game data found</p>
-=======
- </div>
-                                          )) : null}
- </div>
-                                      ) : (
-                                        <p>{String(value || '')}</p>
-                                      )}
- </div>
- </div>
-                                ))}
- </div>
-                            ) : (
-                              <p>{userProfile.section_analysis}</p>
- )}
- </div>
-) : (
-<div className="text-center py-8">
-                            <div className="w-16 h-16 bg-gray-700/50 rounded-full flex items-center justify-center mx-auto mb-4">
-                              <FileText className="w-8 h-8 text-gray-500" />
- </div>
-                            <p className="text-gray-400 text-lg">No section analysis data found</p>
- </div>
-                        )}
- </div>
- </div>
- </div>
-
- </div>
-                )}
-
-                {activeSection === 'game-results' && (
-                  <div className="space-y-8">
-                    {/* BPOC Cultural Game Stats */}
-                    <div className="relative">
-                      <div className="absolute inset-0 bg-gradient-to-r from-yellow-500/10 via-orange-500/10 to-red-500/10 rounded-2xl blur-xl"></div>
-                      <div className="relative bg-gradient-to-br from-gray-800/40 to-gray-900/60 rounded-2xl p-6 border border-yellow-500/20 backdrop-blur-sm">
-                        <h3 className="text-2xl font-bold mb-6 flex items-center gap-3">
-                          <div className="p-2 bg-gradient-to-r from-yellow-400 to-orange-500 rounded-lg">
-                            <Gamepad2 className="w-6 h-6 text-white" />
- </div>
-                          <span className="bg-gradient-to-r from-yellow-300 to-orange-300 bg-clip-text text-transparent">
-                            BPOC Cultural
-                          </span>
-                        </h3>
-                        <div className="bg-gradient-to-r from-yellow-500/10 to-orange-500/10 rounded-xl p-6 border border-yellow-400/30">
-                        {userProfile.game_stats?.bpoc_cultural_stats ? (
-                          <div className="space-y-4">
-                            <div className="grid grid-cols-1 md:grid-cols-2 lg:grid-cols-3 gap-4">
-                              <div className="group bg-gradient-to-br from-yellow-500/10 to-orange-500/10 rounded-xl p-4 border border-yellow-400/30 hover:border-yellow-400/60 transition-all duration-300 hover:scale-105">
-                                <label className="text-sm font-medium text-yellow-300 mb-2 block">Current Tier</label>
-                                <p className="text-white text-lg font-semibold">
-                                  {userProfile.game_stats.bpoc_cultural_stats.current_tier || "No tier data"}
-                                </p>
-                              </div>
-                              <div className="group bg-gradient-to-br from-yellow-500/10 to-orange-500/10 rounded-xl p-4 border border-yellow-400/30 hover:border-yellow-400/60 transition-all duration-300 hover:scale-105">
-                                <label className="text-sm font-medium text-yellow-300 mb-2 block">Total Sessions</label>
-                                <p className="text-white text-lg font-semibold">
-                                  {userProfile.game_stats.bpoc_cultural_stats.total_sessions || 0}
-                                </p>
-                              </div>
-                              <div className="group bg-gradient-to-br from-yellow-500/10 to-orange-500/10 rounded-xl p-4 border border-yellow-400/30 hover:border-yellow-400/60 transition-all duration-300 hover:scale-105">
-                                <label className="text-sm font-medium text-yellow-300 mb-2 block">Completed Sessions</label>
-                                <p className="text-white text-lg font-semibold">
-                                  {userProfile.game_stats.bpoc_cultural_stats.completed_sessions || 0}
-                                </p>
-                              </div>
-</div>
-
-                            {/* Hire Recommendation and Writing Score */}
-                            {userProfile.game_stats?.bpoc_cultural_results && (
-                              <div className="mt-6 pt-6 border-t border-gray-600">
-                                <h4 className="text-lg font-semibold mb-4 text-yellow-300">Analysis Results</h4>
-                                <div className="grid grid-cols-1 md:grid-cols-2 gap-4">
-                                  <div className="group bg-gradient-to-br from-yellow-500/10 to-orange-500/10 rounded-xl p-4 border border-yellow-400/30 hover:border-yellow-400/60 transition-all duration-300 hover:scale-105">
-                                    <label className="text-sm font-medium text-yellow-300 mb-2 block">Hire Recommendation</label>
-                                    <p className="text-white text-lg font-semibold capitalize">
-                                      {userProfile.game_stats.bpoc_cultural_results.hire_recommendation ? 
-                                        userProfile.game_stats.bpoc_cultural_results.hire_recommendation.replace(/_/g, ' ') : 
-                                        "No recommendation data"}
-                                    </p>
-                                  </div>
-                                  <div className="group bg-gradient-to-br from-yellow-500/10 to-orange-500/10 rounded-xl p-4 border border-yellow-400/30 hover:border-yellow-400/60 transition-all duration-300 hover:scale-105">
-                                    <label className="text-sm font-medium text-yellow-300 mb-2 block">Writing Score</label>
-                                    <p className="text-white text-lg font-semibold">
-                                      {userProfile.game_stats.bpoc_cultural_results.writing?.score || "No score data"}
-                                    </p>
-                                  </div>
-                                  {userProfile.game_stats.bpoc_cultural_results.writing?.style && (
-                                    <div className="group bg-gradient-to-br from-yellow-500/10 to-orange-500/10 rounded-xl p-4 border border-yellow-400/30 hover:border-yellow-400/60 transition-all duration-300 hover:scale-105">
-                                      <label className="text-sm font-medium text-yellow-300 mb-2 block">Writing Style</label>
-                                      <p className="text-white mt-1 text-sm font-medium">
-                                        {userProfile.game_stats.bpoc_cultural_results.writing.style}
-                                      </p>
-                                    </div>
-                                  )}
-                                  {userProfile.game_stats.bpoc_cultural_results.writing?.tone && (
-                                    <div className="group bg-gradient-to-br from-yellow-500/10 to-orange-500/10 rounded-xl p-4 border border-yellow-400/30 hover:border-yellow-400/60 transition-all duration-300 hover:scale-105">
-                                      <label className="text-sm font-medium text-yellow-300 mb-2 block">Writing Tone</label>
-                                      <p className="text-white mt-1 text-sm font-medium">
-                                        {userProfile.game_stats.bpoc_cultural_results.writing.tone}
-                                      </p>
-                                    </div>
-                                  )}
- </div>
- </div>
- )}
- </div>
-) : (
-<div className="text-center py-8">
-                            <div className="w-16 h-16 bg-gray-700/50 rounded-full flex items-center justify-center mx-auto mb-4">
-                              <Gamepad2 className="w-8 h-8 text-gray-500" />
- </div>
-                            <p className="text-gray-400 text-lg">No BPOC Cultural game data found</p>
- </div>
-                        )}
- </div>
- </div>
- </div>
-
-                    {/* DISC Personality Game Stats */}
-                    <div className="relative">
-                      <div className="absolute inset-0 bg-gradient-to-r from-blue-500/10 via-cyan-500/10 to-teal-500/10 rounded-2xl blur-xl"></div>
-                      <div className="relative bg-gradient-to-br from-gray-800/40 to-gray-900/60 rounded-2xl p-6 border border-blue-500/20 backdrop-blur-sm">
-                        <h3 className="text-2xl font-bold mb-6 flex items-center gap-3">
-                          <div className="p-2 bg-gradient-to-r from-blue-400 to-cyan-500 rounded-lg">
-                            <Gamepad2 className="w-6 h-6 text-white" />
- </div>
-                          <span className="bg-gradient-to-r from-blue-300 to-cyan-300 bg-clip-text text-transparent">
-                            BPOC DISC
-                          </span>
-                        </h3>
-                        <div className="bg-gradient-to-r from-blue-500/10 to-cyan-500/10 rounded-xl p-6 border border-blue-400/30">
-                        {userProfile.game_stats?.disc_personality_stats ? (
-                          <div className="space-y-4">
-                            <div className="grid grid-cols-1 md:grid-cols-2 lg:grid-cols-3 gap-4">
-                              <div className="group bg-gradient-to-br from-blue-500/10 to-cyan-500/10 rounded-xl p-4 border border-blue-400/30 hover:border-blue-400/60 transition-all duration-300 hover:scale-105">
-                                <label className="text-sm font-medium text-blue-300 mb-2 block">Dominance (D)</label>
-                                <p className="text-white text-lg font-semibold">
-                                  {userProfile.game_stats.disc_personality_stats.d || 0}
-                                </p>
- </div>
-                              <div className="group bg-gradient-to-br from-blue-500/10 to-cyan-500/10 rounded-xl p-4 border border-blue-400/30 hover:border-blue-400/60 transition-all duration-300 hover:scale-105">
-                                <label className="text-sm font-medium text-blue-300 mb-2 block">Influence (I)</label>
-                                <p className="text-white text-lg font-semibold">
-                                  {userProfile.game_stats.disc_personality_stats.i || 0}
-                                </p>
- </div>
-                              <div className="group bg-gradient-to-br from-blue-500/10 to-cyan-500/10 rounded-xl p-4 border border-blue-400/30 hover:border-blue-400/60 transition-all duration-300 hover:scale-105">
-                                <label className="text-sm font-medium text-blue-300 mb-2 block">Steadiness (S)</label>
-                                <p className="text-white text-lg font-semibold">
-                                  {userProfile.game_stats.disc_personality_stats.s || 0}
-                                </p>
- </div>
-                              <div className="group bg-gradient-to-br from-blue-500/10 to-cyan-500/10 rounded-xl p-4 border border-blue-400/30 hover:border-blue-400/60 transition-all duration-300 hover:scale-105">
-                                <label className="text-sm font-medium text-blue-300 mb-2 block">Conscientiousness (C)</label>
-                                <p className="text-white text-lg font-semibold">
-                                  {userProfile.game_stats.disc_personality_stats.c || 0}
-                                </p>
- </div>
-                              <div className="group bg-gradient-to-br from-blue-500/10 to-cyan-500/10 rounded-xl p-4 border border-blue-400/30 hover:border-blue-400/60 transition-all duration-300 hover:scale-105">
-                                <label className="text-sm font-medium text-blue-300 mb-2 block">Primary Style</label>
-                                <p className="text-white text-lg font-semibold">
-                                  {userProfile.game_stats.disc_personality_stats.primary_style || "No data"}
-                                </p>
- </div>
-                              <div className="group bg-gradient-to-br from-blue-500/10 to-cyan-500/10 rounded-xl p-4 border border-blue-400/30 hover:border-blue-400/60 transition-all duration-300 hover:scale-105">
-                                <label className="text-sm font-medium text-blue-300 mb-2 block">Secondary Style</label>
-                                <p className="text-white text-lg font-semibold">
-                                  {userProfile.game_stats.disc_personality_stats.secondary_style || "No data"}
-                                </p>
- </div>
-                              <div className="group bg-gradient-to-br from-blue-500/10 to-cyan-500/10 rounded-xl p-4 border border-blue-400/30 hover:border-blue-400/60 transition-all duration-300 hover:scale-105">
-                                <label className="text-sm font-medium text-blue-300 mb-2 block">Consistency Index</label>
-                                <p className="text-white text-lg font-semibold">
-                                  {userProfile.game_stats.disc_personality_stats.consistency_index || "No data"}
-                                </p>
- </div>
-                              <div className="group bg-gradient-to-br from-blue-500/10 to-cyan-500/10 rounded-xl p-4 border border-blue-400/30 hover:border-blue-400/60 transition-all duration-300 hover:scale-105">
-                                <label className="text-sm font-medium text-blue-300 mb-2 block">Last Taken</label>
-                                <p className="text-white mt-1 text-sm font-medium">
-                                  {userProfile.game_stats.disc_personality_stats.last_taken_at ? 
-                                    new Date(userProfile.game_stats.disc_personality_stats.last_taken_at).toLocaleDateString() : 
-                                    "Never taken"}
-                                </p>
- </div>
- </div>
- </div>
-                        ) : (
-                          <p className="text-gray-400 italic text-base">No DISC Personality game data found</p>
                         )}
  </div>
  </div>
@@ -3633,93 +1981,17 @@
  </div>
                         ) : (
                           <p className="text-gray-400 italic text-base">No Typing Hero game data found</p>
->>>>>>> 3afa371d
                         )}
  </div>
  </div>
 
-<<<<<<< HEAD
-                    {/* Typing Hero Game Stats */}
-                    <div>
-                        <h3 className="text-xl font-semibold mb-4 flex items-center gap-2">
-                          <div className="p-2 bg-gradient-to-r from-green-400 to-emerald-500 rounded-lg border-2 border-green-400">
-                            <Gamepad2 className="w-5 h-5 text-white" />
-                          </div>
-                          Typing Hero Game
-                        </h3>
-                      <div className="bg-gray-800/30 rounded-lg p-6 border border-gray-700">
-                        {userProfile.game_stats?.typing_hero_stats ? (
-                          <div className="space-y-4">
-                            <div className="grid grid-cols-1 md:grid-cols-2 lg:grid-cols-3 gap-4">
-                              <div className="group bg-gradient-to-br from-green-500/10 to-emerald-500/10 rounded-xl p-4 border border-green-400/30 hover:border-green-400/60 transition-all duration-300 hover:scale-105">
-                                <label className="text-sm font-medium text-green-300 mb-2 block">Best WPM</label>
-                                <p className="text-white text-lg font-semibold">
-                                  {userProfile.game_stats.typing_hero_stats.best_wpm || 0} WPM
-                                </p>
-                              </div>
-                              <div className="group bg-gradient-to-br from-green-500/10 to-emerald-500/10 rounded-xl p-4 border border-green-400/30 hover:border-green-400/60 transition-all duration-300 hover:scale-105">
-                                <label className="text-sm font-medium text-green-300 mb-2 block">Best Accuracy</label>
-                                <p className="text-white text-lg font-semibold">
-                                  {userProfile.game_stats.typing_hero_stats.best_accuracy ? `${userProfile.game_stats.typing_hero_stats.best_accuracy}%` : "0%"}
-                                </p>
-                              </div>
-                              <div className="group bg-gradient-to-br from-green-500/10 to-emerald-500/10 rounded-xl p-4 border border-green-400/30 hover:border-green-400/60 transition-all duration-300 hover:scale-105">
-                                <label className="text-sm font-medium text-green-300 mb-2 block">Median WPM</label>
-                                <p className="text-white text-lg font-semibold">
-                                  {userProfile.game_stats.typing_hero_stats.median_wpm || 0} WPM
-                                </p>
-                              </div>
-                              <div className="group bg-gradient-to-br from-green-500/10 to-emerald-500/10 rounded-xl p-4 border border-green-400/30 hover:border-green-400/60 transition-all duration-300 hover:scale-105">
-                                <label className="text-sm font-medium text-green-300 mb-2 block">Recent WPM</label>
-                                <p className="text-white text-lg font-semibold">
-                                  {userProfile.game_stats.typing_hero_stats.recent_wpm || 0} WPM
-                                </p>
-                              </div>
-                              <div className="group bg-gradient-to-br from-green-500/10 to-emerald-500/10 rounded-xl p-4 border border-green-400/30 hover:border-green-400/60 transition-all duration-300 hover:scale-105">
-                                <label className="text-sm font-medium text-green-300 mb-2 block">Highest Difficulty</label>
-                                <p className="text-white text-lg font-semibold">
-                                  {userProfile.game_stats.typing_hero_stats.highest_difficulty || "No data"}
-                                </p>
-                              </div>
-                              <div className="group bg-gradient-to-br from-green-500/10 to-emerald-500/10 rounded-xl p-4 border border-green-400/30 hover:border-green-400/60 transition-all duration-300 hover:scale-105">
-                                <label className="text-sm font-medium text-green-300 mb-2 block">Consistency Index</label>
-                                <p className="text-white text-lg font-semibold">
-                                  {userProfile.game_stats.typing_hero_stats.consistency_index || "No data"}
-                                </p>
-                              </div>
-                              <div className="group bg-gradient-to-br from-green-500/10 to-emerald-500/10 rounded-xl p-4 border border-green-400/30 hover:border-green-400/60 transition-all duration-300 hover:scale-105">
-                                <label className="text-sm font-medium text-green-300 mb-2 block">Total Sessions</label>
-                                <p className="text-white text-lg font-semibold">
-                                  {userProfile.game_stats.typing_hero_stats.total_sessions || 0}
-                                </p>
-                              </div>
-                              <div className="group bg-gradient-to-br from-green-500/10 to-emerald-500/10 rounded-xl p-4 border border-green-400/30 hover:border-green-400/60 transition-all duration-300 hover:scale-105">
-                                <label className="text-sm font-medium text-green-300 mb-2 block">Last Played</label>
-                                <p className="text-white mt-1 text-sm font-medium">
-                                  {userProfile.game_stats.typing_hero_stats.last_played_at ? 
-                                    new Date(userProfile.game_stats.typing_hero_stats.last_played_at).toLocaleDateString() : 
-                                    "Never played"}
-                                </p>
-                              </div>
- </div>
- </div>
-                        ) : (
-                          <p className="text-gray-400 italic text-base">No Typing Hero game data found</p>
-                        )}
- </div>
- </div>
-=======
->>>>>>> 3afa371d
 
                     {/* Ultimate Game Stats */}
                     <div>
                         <h3 className="text-xl font-semibold mb-4 flex items-center gap-2">
                           <div className="p-2 bg-gradient-to-r from-purple-400 to-pink-500 rounded-lg border-2 border-purple-400">
                             <Gamepad2 className="w-5 h-5 text-white" />
-<<<<<<< HEAD
-=======
-
->>>>>>> 3afa371d
+
                           </div>
                           BPOC Ultimate
                         </h3>
