--- conflicted
+++ resolved
@@ -501,18 +501,16 @@
           </div>
         </motion.div>
 
-<<<<<<< HEAD
+
         {/* Tabs: Resume and AI Analysis */}
-=======
-        {/* Enhanced Resume Content */}
->>>>>>> f3e05410
+
         <motion.div
           initial={{ opacity: 0, y: 20 }}
           animate={{ opacity: 1, y: 0 }}
           transition={{ delay: 0.2 }}
           className="flex justify-center"
         >
-<<<<<<< HEAD
+
           <div className="max-w-5xl w-full mx-auto">
             <Tabs defaultValue="resume" className="space-y-6">
               <div className="flex justify-center">
@@ -533,18 +531,7 @@
                 >
             {/* Header */}
             <div className="text-center mb-8">
-=======
-          <div 
-            id="resume-content"
-            className="bg-white rounded-lg shadow-2xl p-4 sm:p-6 lg:p-8 max-w-4xl w-full mx-auto text-gray-900 [&_*]:text-gray-900 [&_h1]:text-gray-900 [&_h2]:text-gray-900 [&_h3]:text-gray-900 [&_p]:text-gray-700 [&_li]:text-gray-700 [&_span]:text-gray-700 [&_.text-gray-700]:text-gray-700 [&_.text-gray-600]:text-gray-600 [&_.text-gray-500]:text-gray-500 [&_.text-gray-900]:text-gray-900 hover:shadow-3xl transition-all duration-300"
-            style={{
-              fontFamily: template.fontFamily,
-              color: '#1f2937'
-            }}
-          >
-            {/* Enhanced Header with Gradient Border */}
-            <div className="text-center mb-8 pb-6 border-b-2 border-gradient-to-r from-purple-500 to-blue-500">
->>>>>>> f3e05410
+
               <h1 
                 className="text-3xl font-bold mb-2 text-gray-900"
                 style={{ color: template.primaryColor || '#1f2937' }}
