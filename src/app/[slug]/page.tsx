--- conflicted
+++ resolved
@@ -518,12 +518,7 @@
 
   }, [resume?.userId])
 
-<<<<<<< HEAD
-  // Debug logging
-  useEffect(() => {
-    console.log('Debug - isOwner:', isOwner, 'resume userId:', resume?.userId);
-  }, [isOwner, resume?.userId]);
-=======
+
   // Load existing work status from Railway
   useEffect(() => {
     (async () => {
@@ -547,7 +542,7 @@
       }
     })()
   }, [resume?.userId])
->>>>>>> 75663544
+
 
   const exportToPDF = async () => {
 
@@ -889,9 +884,7 @@
 
   };
 
-<<<<<<< HEAD
-
-=======
+
   // Save work status to Railway
   const saveWorkStatus = async () => {
     if (!resume?.userId) return
@@ -923,7 +916,7 @@
       setSavingWorkStatus(false)
     }
   }
->>>>>>> 75663544
+
 
   if (loading) {
 
@@ -1572,11 +1565,7 @@
                          {isOwner && (
 
                            <Button 
-<<<<<<< HEAD
-
-                             onClick={() => setIsEditMode(!isEditMode)}
-
-=======
+
                              onClick={async () => {
                                if (isEditMode) {
                                  await saveWorkStatus()
@@ -1585,7 +1574,7 @@
                                  setIsEditMode(true)
                                }
                              }}
->>>>>>> 75663544
+
                              className={`transition-all duration-300 ${
 
                                isEditMode 
@@ -1603,13 +1592,9 @@
                                <>
 
                                  <Check className="h-4 w-4 mr-2" />
-<<<<<<< HEAD
-
-                                 Save Mode
-
-=======
+
                                  Save Changes
->>>>>>> 75663544
+
                                </>
 
                              ) : (
