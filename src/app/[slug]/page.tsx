--- conflicted
+++ resolved
@@ -154,7 +154,7 @@
  if (score >= 65 && score <= 84) return { rank: 'SILVER', color: 'text-gray-300', bgColor: 'bg-gray-500/20', borderColor: 'border-gray-500/30' }
  if (score >= 50 && score <= 64) return { rank: 'BRONZE', color: 'text-orange-400', bgColor: 'bg-orange-500/20', borderColor: 'border-orange-500/30' }
  return { rank: 'None', color: 'text-gray-500', bgColor: 'bg-gray-600/20', borderColor: 'border-gray-600/30' }
- }
+}
 
   // Helper functions for work status field management (matching stepper modal logic)
   const isFieldDisabled = (field: string) => {
@@ -230,89 +230,9 @@
   }
 
   // Handle work status changes and disable/enable fields accordingly (matching stepper modal logic)
-  useEffect(() => {
-    if (!editedWorkStatus.work_status) return
-
-<<<<<<< HEAD
-=======
-  // Helper functions for work status field management (matching stepper modal logic)
-  const isFieldDisabled = (field: string) => {
-    switch (editedWorkStatus.work_status) {
-      case 'unemployed-looking-for-work':
-      case 'student':
-        return ['current_employer', 'current_salary', 'notice_period_days'].includes(field)
-      default:
-        return false
-    }
-  }
-
-  const getFieldClassName = (field: string) => {
-    const baseClass = "w-full bg-gray-700/50 border-2 border-blue-400/50 rounded-lg px-3 py-2 text-white text-lg font-semibold focus:border-blue-400 focus:bg-gray-700/70 focus:outline-none"
-    return isFieldDisabled(field) 
-      ? `${baseClass} opacity-60 cursor-not-allowed` 
-      : baseClass
-  }
-
-  const getFieldPlaceholder = (field: string) => {
-    switch (field) {
-      case 'current_employer':
-        switch (editedWorkStatus.work_status) {
-          case 'employed':
-            return 'e.g., ABC Company or "Prefer not to disclose"'
-          case 'part-time':
-            return 'e.g., XYZ Restaurant or "Prefer not to disclose"'
-          case 'freelancer':
-            return 'e.g., Self-employed / Freelance or "Prefer not to disclose"'
-          case 'unemployed-looking-for-work':
-            return 'Not applicable - currently unemployed'
-          case 'student':
-            return 'Not applicable - currently studying'
-          default:
-            return 'e.g., ABC Company or "Prefer not to disclose"'
-        }
-      
-      case 'current_salary':
-        switch (editedWorkStatus.work_status) {
-          case 'employed':
-            return 'e.g., ₱50,000 or "Prefer not to disclose"'
-          case 'part-time':
-            return 'e.g., ₱15,000 or "Prefer not to disclose"'
-          case 'freelancer':
-            return 'e.g., ₱30,000 (monthly average) or "Prefer not to disclose"'
-          case 'unemployed-looking-for-work':
-            return 'Not applicable - currently unemployed'
-          case 'student':
-            return 'Not applicable - currently studying'
-          default:
-            return 'e.g., ₱50,000 or "Prefer not to disclose"'
-        }
-      
-      case 'notice_period_days':
-        switch (editedWorkStatus.work_status) {
-          case 'employed':
-            return 'e.g., 30 days'
-          case 'part-time':
-            return 'e.g., 15 days'
-          case 'freelancer':
-            return 'e.g., 0 days (immediate availability)'
-          case 'unemployed-looking-for-work':
-            return 'Not applicable - currently unemployed'
-          case 'student':
-            return 'Not applicable - currently studying'
-          default:
-            return 'e.g., 30 days'
-        }
-      
-      default:
-        return ''
-    }
-  }
-
-  // Handle work status changes and disable/enable fields accordingly (matching stepper modal logic)
 useEffect(() => {
     if (!editedWorkStatus.work_status) return
 
->>>>>>> 53c4a2d0
     const newEditedWorkStatus = { ...editedWorkStatus }
 
     switch (editedWorkStatus.work_status) {
@@ -1112,11 +1032,7 @@
                                       }}
                                     />
                                     <p className="text-xs text-green-400/70 mt-1">Start typing to see location suggestions</p>
-<<<<<<< HEAD
-                                  </div>
-=======
-</div>
->>>>>>> 53c4a2d0
+</div>
                                 ) : (
                                   <p className="text-white text-lg font-semibold">
                                     {userProfile.location || "No location data found"}
