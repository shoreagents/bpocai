--- conflicted
+++ resolved
@@ -1985,11347 +1985,11 @@
  </div>
  </div>
 
-<<<<<<< HEAD
-
-
-
-
-  Globe,
-
-
-
-
-
-  Mail,
-
-
-
-
-
-  Phone,
-
-
-
-
-
-  MapPin,
-
-
-
-
-
-  FileText,
-
-
-
-
-
-  Pencil,
-
-
-
-
-
-  Trash2,
-
-
-
-
-
-  Guitar,
-
-
-
-
-
-  Brain,
-
-
-
-
-
-  Scale,
-
-
-
-
-
-  Crown,
-
-
-
-
-
-  Check,
-
-
-
-
-
-  DollarSign,
-
-
-
-
-
-  Heart,
-
-
-
-
-
-  Briefcase,
-
-
-
-
-
-  Clock,
-
-
-
-
-
-  Target,
-
-
-
-
-
-  Facebook,
-
-
-
-
-
-  Twitter,
-
-
-
-
-
-  Instagram,
-
-
-
-
-
-  Linkedin,
-
-
-
-
-
-  Copy,
-
-
-
-
-
-  ChevronDown,
-
-
-
-
-
-  Menu,
-
-
-
-
-
-  X,
-
-
-
-
-
-  Settings,
-
-
-
-
-
-  UserCheck,
-
-
-
-
-
-  BarChart3,
-
-
-
-
-
-  Gamepad2,
-
-
-
-
-
-  ChevronRight,
-
-  Medal,
-
-  Zap
-
-
-
-
-
-} from 'lucide-react';
-import { formatNumber, generateInitials } from '@/lib/utils';
-
-
-
-
-
-import { Button } from '@/components/ui/button';
-
-
-
-
-
-import { Card, CardContent, CardHeader, CardTitle } from '@/components/ui/card';
-
-import { Select, SelectContent, SelectItem, SelectTrigger, SelectValue } from '@/components/ui/select';
-
-
-
-
-
-// Tabs removed - using sidebar navigation instead
-
-
-
-
-
-import { getSessionToken } from '@/lib/auth-helpers';
-
-
-
-
-
-import { supabase } from '@/lib/supabase'
-
-
-
-
-
-import { Badge } from '@/components/ui/badge';
-
-
-
-
-
-import { Separator } from '@/components/ui/separator';
-
-
-
-
-
-import { useParams } from 'next/navigation';
-
-
-
-
-
-import html2canvas from 'html2canvas';
-
-
-
-
-
-import jsPDF from 'jspdf';
-
-
-
-
-
-import LoadingScreen from '@/components/ui/loading-screen';
-
-
-
-
-
-import Header from '@/components/layout/Header';
-
-
-
-
-
-import { PacmanLoader } from 'react-spinners';
-
-
-
-
-
-import ProfileCard from '@/components/ui/profile-card';
-
-
-
-
-
-
-
-
-
-interface SavedResume {
-
-
-
-  id: string;
-
-
-
-  slug: string;
-
-
-
-
-
-  title: string;
-
-
-
-
-
-  data: {
-
-
-
-
-
-    content: any;
-
-
-
-
-
-    template: any;
-
-
-
-
-
-    sections: any[];
-
-
-
-
-
-    headerInfo: any;
-
-
-
-
-
-  };
-
-
-
-
-
-  template: string;
-
-
-
-
-
-  originalResumeId: string | null;
-
-
-
-
-
-  isPublic: boolean;
-
-
-
-
-
-  viewCount: number;
-
-
-
-
-
-  createdAt: string;
-
-
-
-
-
-  updatedAt: string;
-
-
-
-
-
-  userId: string;
-
-
-
-
-
-  user: {
-
-
-
-
-
-    fullName: string;
-
-
-
-
-
-    avatarUrl: string;
-
-
-
-
-
-    email?: string;
-    phone?: string;
-    location?: string;
-    position?: string;
-
-  };
-
-
-
-
-
-}
-
-
-
-
-
-
-
-
-
-export default function SavedResumePage() {
-
-
-
-
-
-  const params = useParams();
-  const router = useRouter();
-  const slug = params.slug as string;
-
-
-
-  
-
-  
-  
-  const [resume, setResume] = useState<SavedResume | null>(null);
-
-
-
-
-
-  const [loading, setLoading] = useState(true);
-
-
-
-
-
-  const [error, setError] = useState<string | null>(null);
-
-
-
-  const [exporting, setExporting] = useState(false);
-
-
-
-  const [analysis, setAnalysis] = useState<any | null>(null);
-
-
-
-
-
-  const [analysisLoading, setAnalysisLoading] = useState<boolean>(false);
-
-
-
-
-
-  const [analysisError, setAnalysisError] = useState<string | null>(null);
-
-
-
-
-
-  const [deleting, setDeleting] = useState<boolean>(false);
-
-
-
-
-
-  const [isOwner, setIsOwner] = useState<boolean>(false);
-  const [overallScore, setOverallScore] = useState<number>(0);
-
-  // Function to determine rank based on overall score
-  const getRank = (score: number) => {
-    if (score >= 85 && score <= 100) return { rank: 'GOLD', color: 'text-yellow-400', bgColor: 'bg-yellow-500/20', borderColor: 'border-yellow-500/30' }
-    if (score >= 65 && score <= 84) return { rank: 'SILVER', color: 'text-gray-300', bgColor: 'bg-gray-500/20', borderColor: 'border-gray-500/30' }
-    if (score >= 50 && score <= 64) return { rank: 'BRONZE', color: 'text-orange-400', bgColor: 'bg-orange-500/20', borderColor: 'border-orange-500/30' }
-    return { rank: 'None', color: 'text-gray-500', bgColor: 'bg-gray-600/20', borderColor: 'border-gray-600/30' }
-  }
-
-
-
-
-
-  const [typingStats, setTypingStats] = useState<any | null>(null);
-
-
-
-
-
-  const [typingLatest, setTypingLatest] = useState<any | null>(null);
-
-
-
-
-
-  const [discStats, setDiscStats] = useState<any | null>(null);
-
-
-
-
-
-  const [discLatest, setDiscLatest] = useState<any | null>(null);
-
-
-
-
-
-  const [ultimateStats, setUltimateStats] = useState<any | null>(null);
-
-
-
-
-
-  const [ultimateLatest, setUltimateLatest] = useState<any | null>(null);
-
-
-
-
-
-
-
-
-
-  const [bpocCulturalLatest, setBpocCulturalLatest] = useState<any | null>(null);
-
-
-
-
-
-  const [bpocCulturalAll, setBpocCulturalAll] = useState<any[] | null>(null);
-
-
-
-
-
-  const [bpocCulturalSessions, setBpocCulturalSessions] = useState<Record<string, any>>({});
-
-
-
-
-
-
-
-
-
-  // Work Status state variables
-
-
-
-  const [isEditMode, setIsEditMode] = useState<boolean>(false);
-
-
-
-
-
-  const [currentEmployer, setCurrentEmployer] = useState<string>('');
-
-
-
-
-
-  const [currentPosition, setCurrentPosition] = useState<string>('');
-
-
-
-
-
-  const [currentSalary, setCurrentSalary] = useState<string>('');
-
-
-
-  const [noticePeriod, setNoticePeriod] = useState<number | null>(null);
-
-
-
-  const [expectedSalary, setExpectedSalary] = useState<string>('');
-  const [minSalary, setMinSalary] = useState<string>('');
-  const [maxSalary, setMaxSalary] = useState<string>('');
-  const [salaryValidationError, setSalaryValidationError] = useState<string>('');
-
-  // Real-time salary validation function
-  const validateSalaryRange = (min: string, max: string) => {
-    if (min && max) {
-      const minVal = parseFloat(min.replace(/,/g, ''))
-      const maxVal = parseFloat(max.replace(/,/g, ''))
-      if (minVal > maxVal) {
-        setSalaryValidationError('Minimum salary cannot be larger than maximum salary.')
-      } else {
-        setSalaryValidationError('')
-      }
-    } else {
-      setSalaryValidationError('')
-    }
-  }
-
-
-
-
-
-  const [currentMood, setCurrentMood] = useState<string>('');
-
-
-
-
-
-  const [workStatus, setWorkStatus] = useState<string>('');
-
-
-
-
-
-  const [preferredShift, setPreferredShift] = useState<string>('');
-
-  const [workSetup, setWorkSetup] = useState<string>('');
-
-  // Centralized Work Status options (update here to reflect DB enum values)
-  const WORK_STATUS_OPTIONS: Array<{ value: string; label: string; icon: string }> = [
-    { value: 'employed', label: 'Employed', icon: '💼' },
-    { value: 'unemployed-looking-for-work', label: 'Unemployed (Looking for Work)', icon: '🔍' },
-    { value: 'freelancer', label: 'Freelancer/Contractor', icon: '🆓' },
-    { value: 'part-time', label: 'Part-time', icon: '⏰' },
-    { value: 'on-leave', label: 'On Leave', icon: '🏖️' },
-    { value: 'retired', label: 'Retired', icon: '🎯' },
-    { value: 'student', label: 'Student', icon: '🎓' },
-    { value: 'career-break', label: 'Career Break', icon: '⏸️' },
-    { value: 'transitioning', label: 'Transitioning', icon: '🔄' },
-    { value: 'remote-worker', label: 'Remote Worker', icon: '🏠' },
-  ];
-
-
-
-  const [savingWorkStatus, setSavingWorkStatus] = useState<boolean>(false);
-
-
-
-
-
-
-
-  // Share dropdown state
-
-
-
-  const [isShareOpen, setIsShareOpen] = useState<boolean>(false);
-
-
-
-
-
-
-
-  
-  
-  // Navigation state
-
-
-
-
-
-  const searchParams = useSearchParams();
-  const modeParam = searchParams?.get('mode');
-  const slugLower = (slug || '').toLowerCase();
-  const inferredMode = slugLower.endsWith('-resume') ? 'resume' : 'profile';
-  const initialMode = (modeParam === 'resume' || modeParam === 'profile') ? modeParam : inferredMode;
-  const isProfileMode = initialMode === 'profile';
-  const [activeSection, setActiveSection] = useState<string>(initialMode);
-  const [isMobileMenuOpen, setIsMobileMenuOpen] = useState<boolean>(false);
-  const [isGameResultsDropdownOpen, setIsGameResultsDropdownOpen] = useState<boolean>(false);
-  const [profile, setProfile] = useState<any | null>(null);
-
-  // Redirect resume mode to separate resume page
-  useEffect(() => {
-    if (!isProfileMode) {
-      router.replace(`/resume/${slug}`);
-    }
-  }, [isProfileMode, router, slug]);
-
-  // Don't render anything if we're redirecting
-  if (!isProfileMode) {
-    return null;
-  }
-
-
-
-
-
-  // Starfield state
-
-
-
-  const [stars, setStars] = useState<Array<{
-
-
-
-
-
-    id: number;
-
-
-
-
-
-    left: string;
-
-
-
-
-
-    top: string;
-
-
-
-
-
-    animationDelay: string;
-
-
-
-
-
-    animationDuration: string;
-
-
-
-
-
-    opacity: number;
-
-
-
-
-
-  }>>([]);
-
-
-
-
-
-
-
-
-
-  // Ensure global edit flag exists for any legacy template code expecting it
-
-
-
-  useEffect(() => {
-    if (isProfileMode) {
-      const slugParam = params?.slug as string;
-      if (slugParam) {
-        // Load user by slug and synthesize minimal resume context for existing UI
-        (async () => {
-          try {
-            setLoading(true);
-            const res = await fetch(`/api/public/user-by-slug?slug=${encodeURIComponent(slugParam)}`, { cache: 'no-store' });
-            if (!res.ok) { setError('Profile not found'); setLoading(false); return; }
-            const data = await res.json();
-            const u = data.user || {};
-            setResume({
-              id: '',
-              slug: slugParam,
-              title: '',
-              data: { content: null, template: null, sections: [], headerInfo: null },
-              template: '',
-              originalResumeId: null,
-              isPublic: true,
-              viewCount: 0,
-              createdAt: '',
-              updatedAt: '',
-              userId: u.id,
-              user: { fullName: u.full_name, avatarUrl: u.avatar_url, email: u.email, phone: u.phone, location: u.location, position: u.position }
-            } as any);
-            
-            // Fetch overall score for rank system in profile mode
-            if (u.id) {
-              try {
-                const scoreResponse = await fetch(`/api/user/profile?userId=${u.id}`);
-                if (scoreResponse.ok) {
-                  const scoreData = await scoreResponse.json();
-                  setOverallScore(scoreData.user?.overall_score || 0);
-                }
-              } catch (error) {
-                console.log('Failed to fetch overall score for profile mode:', error);
-              }
-            }
-            
-            try {
-              const { data: authData } = await supabase.auth.getUser();
-              const currentUserId = authData?.user?.id;
-              setIsOwner(!!currentUserId && String(currentUserId) === String(u.id || ''));
-            } catch {
-              setIsOwner(false);
-            }
-            setError(null);
-          } catch (e) {
-            setError('Failed to load profile');
-          } finally {
-            setLoading(false);
-          }
-        })();
-      }
-    }
-
-
-
-    if (typeof window !== 'undefined') {
-
-
-
-
-
-      // eslint-disable-next-line @typescript-eslint/no-explicit-any
-
-
-
-
-
-      const w = window as any
-
-
-
-
-
-      if (typeof w.isEditMode === 'undefined') {
-
-
-
-
-
-        w.isEditMode = false
-
-
-
-
-
-      }
-
-
-
-
-
-    }
-
-
-
-
-
-  }, [])
-
-
-
-
-
-
-
-
-
-  // Handle clicking outside share dropdown
-
-
-
-
-
-  useEffect(() => {
-
-
-
-    const handleClickOutside = (event: MouseEvent) => {
-
-
-
-      const target = event.target as Element;
-
-
-
-
-
-      if (isShareOpen && !target.closest('.share-dropdown')) {
-
-
-
-
-
-        setIsShareOpen(false);
-
-
-
-
-
-      }
-
-
-
-
-
-    };
-
-
-
-
-
-
-
-
-
-    document.addEventListener('mousedown', handleClickOutside);
-
-
-
-
-
-    return () => document.removeEventListener('mousedown', handleClickOutside);
-
-
-
-
-
-  }, [isShareOpen]);
-
-
-
-
-
-
-
-  // Generate stars only on client side
-
-
-
-
-
-  useEffect(() => {
-
-
-
-
-
-    if (typeof window !== 'undefined') {
-
-
-
-
-
-      const newStars = Array.from({ length: 50 }, (_, i) => ({
-
-
-
-        id: i,
-
-
-
-        left: `${Math.random() * 100}%`,
-
-
-
-
-
-        top: `${Math.random() * 100}%`,
-
-
-
-
-
-        animationDelay: `${Math.random() * 3}s`,
-
-
-
-
-
-        animationDuration: `${2 + Math.random() * 2}s`,
-
-
-
-
-
-        opacity: 0.3 + Math.random() * 0.7
-
-
-
-
-
-      }));
-
-
-
-
-
-      setStars(newStars);
-
-
-
-
-
-    }
-
-
-
-
-
-  }, []);
-
-
-
-
-
-
-
-
-
-  useEffect(() => {
-
-
-
-
-
-    const fetchResume = async () => {
-      if (isProfileMode) {
-        // In profile mode, do not fetch resume or error-out when missing
-        setResume(null);
-        setLoading(false);
-        return;
-      }
-
-
-
-
-
-      try {
-
-
-
-
-
-        setLoading(true);
-
-
-
-
-
-        const response = await fetch(`/api/get-saved-resume/${slug}`);
-
-
-
-        
-
-        
-        
-        if (!response.ok) {
-          if (isProfileMode) { setLoading(false); return; }
-          const errorData = await response.json();
-          throw new Error(errorData.error || 'Failed to load resume');
-        }
-
-
-
-
-
-
-
-
-
-        const data = await response.json();
-
-
-
-        setResume(data.resume);
-
-        // Fetch overall score for rank system
-        if (data.resume?.userId) {
-          try {
-            const scoreResponse = await fetch(`/api/user/profile?userId=${data.resume.userId}`);
-            if (scoreResponse.ok) {
-              const scoreData = await scoreResponse.json();
-              setOverallScore(scoreData.user?.overall_score || 0);
-            }
-          } catch (error) {
-            console.log('Failed to fetch overall score:', error);
-          }
-        }
-
-        // Determine ownership via Supabase client
-
-
-
-
-
-        const { data: userData } = await supabase.auth.getUser()
-
-
-
-
-
-        const currentUserId = userData?.user?.id
-
-
-
-
-
-        setIsOwner(!!currentUserId && String(currentUserId) === String(data.resume?.userId || ''))
-
-
-
-
-
-      } catch (err) {
-
-
-
-        console.error('Error fetching resume:', err);
-
-
-
-        setError(err instanceof Error ? err.message : 'Failed to load resume');
-
-
-
-
-
-      } finally {
-
-
-
-
-
-        setLoading(false);
-
-
-
-
-
-      }
-
-
-
-
-
-    };
-
-
-
-
-
-
-
-
-
-    if (slug) {
-
-
-
-
-
-      fetchResume();
-
-
-
-
-
-    }
-
-
-
-
-
-  }, [slug]);
-
-
-
-
-
-
-
-
-
-  // Fetch AI analysis results (public by resume owner)
-
-
-
-
-
-  useEffect(() => {
-
-
-
-
-
-    const load = async () => {
-
-
-
-      try {
-
-
-
-        setAnalysisLoading(true)
-
-
-
-
-
-        if (!resume?.userId) { setAnalysis(null); return }
-
-
-
-
-
-        const res = await fetch(`/api/analysis-results/public/${resume.userId}`, { cache: 'no-store' })
-
-
-
-
-
-        if (!res.ok) { setAnalysis(null); return }
-
-
-
-
-
-        const data = await res.json()
-
-
-
-        if (data?.found) setAnalysis(data.analysis); else setAnalysis(null)
-
-
-
-      } catch (e) {
-
-
-
-
-
-        setAnalysis(null)
-
-
-
-
-
-      } finally {
-
-
-
-
-
-        setAnalysisLoading(false)
-
-
-
-
-
-      }
-
-
-
-
-
-    }
-
-
-
-
-
-    load()
-
-
-
-
-
-  }, [resume?.userId]);
-
-
-
-
-
-
-
-
-
-  // Fetch Game Results data (Typing Hero)
-
-
-
-
-
-  useEffect(() => {
-
-
-
-
-
-    (async () => {
-
-
-
-
-
-      try {
-
-
-
-
-
-        // Find resume owner userId from loaded resume
-
-
-
-
-
-        if (!resume?.userId) return
-
-
-
-
-
-        const res = await fetch(`/api/games/typing-hero/public/${resume.userId}`, { cache: 'no-store' })
-
-
-
-
-
-        if (res.ok) {
-
-
-
-
-
-          const data = await res.json()
-
-
-
-
-
-          setTypingStats(data.stats || null)
-
-
-
-          setTypingLatest(data.latestSession || null)
-
-
-
-        }
-
-
-
-
-
-        const dres = await fetch(`/api/games/disc-personality/public/${resume.userId}`, { cache: 'no-store' })
-
-
-
-
-
-        if (dres.ok) {
-
-
-
-
-
-          const d = await dres.json()
-
-
-
-
-
-          setDiscStats(d.stats || null)
-
-
-
-
-
-          setDiscLatest(d.latestSession || null)
-
-
-
-
-
-        }
-
-
-
-
-
-        const ures = await fetch(`/api/games/ultimate/public/${resume.userId}`, { cache: 'no-store' })
-
-
-
-
-
-        if (ures.ok) {
-
-
-
-
-
-          const u = await ures.json()
-
-
-
-
-
-          setUltimateStats(u.stats || null)
-
-
-
-
-
-          setUltimateLatest(u.latestSession || null)
-
-
-
-        }
-
-
-
-
-
-
-
-        const bres = await fetch(`/api/games/bpoc-cultural/public/${resume.userId}`, { cache: 'no-store' })
-
-
-
-
-
-        if (bres.ok) {
-
-
-
-
-
-          const b = await bres.json()
-
-
-
-
-
-          setBpocCulturalLatest(b.latestResult || null)
-
-
-
-
-
-          setBpocCulturalAll(Array.isArray(b.results) ? b.results : null)
-
-
-
-
-
-          setBpocCulturalSessions(b.sessionsById || {})
-
-
-
-
-
-
-
-        }
-
-
-
-
-
-      } catch {}
-
-
-
-
-
-    })()
-
-
-
-
-
-  }, [resume?.userId])
-
-
-
-
-
-
-
-  // Load existing work status from Railway
-
-  useEffect(() => {
-
-    (async () => {
-
-      try {
-
-        if (!resume?.userId) return
-
-        const res = await fetch(`/api/user/work-status?userId=${resume.userId}`, { cache: 'no-store' })
-
-        if (!res.ok) return
-
-        const data = await res.json()
-
-        if (data?.found && data.workStatus) {
-
-          setCurrentEmployer(data.workStatus.currentEmployer || '')
-
-          setCurrentPosition(data.workStatus.currentPosition || '')
-
-          setCurrentSalary(data.workStatus.currentSalary || '')
-
-          setNoticePeriod(typeof data.workStatus.noticePeriod === 'number' ? data.workStatus.noticePeriod : (data.workStatus.noticePeriod ? parseInt(String(data.workStatus.noticePeriod)) : null))
-
-          // Parse expected salary string like "P1000-5000" into min and max
-          const expectedSal = data.workStatus.expectedSalary || ''
-          setExpectedSalary(expectedSal)
-          
-          // Clear previous values first
-          setMinSalary('')
-          setMaxSalary('')
-          
-          if (expectedSal && expectedSal.includes('-')) {
-            // Handle both formats: "P1000-P5000" and "P1000-5000"
-            const parts = expectedSal.split('-')
-            const min = parts[0]?.replace('P', '').trim() || ''
-            const max = parts[1]?.replace('P', '').trim() || ''
-            setMinSalary(min)
-            setMaxSalary(max)
-            console.log('Parsed salary range:', { expectedSal, min, max })
-          } else if (expectedSal) {
-            // Single value case
-            const cleanSal = expectedSal.replace('P', '')
-            setMinSalary(cleanSal.trim())
-            setMaxSalary('')
-            console.log('Parsed single salary:', { expectedSal, min: cleanSal.trim() })
-          }
-
-          setCurrentMood(data.workStatus.currentMood || '')
-
-          setWorkStatus(data.workStatus.workStatus || '')
-
-          setPreferredShift(data.workStatus.preferredShift || '')
-
-          setWorkSetup(data.workStatus.workSetup || '')
-
-        }
-
-      } catch (e) {
-
-        console.error('Failed to load work status', e)
-
-      }
-
-    })()
-
-  }, [resume?.userId])
-
-
-
-
-
-  // Listen for profile position changes and refresh work status data
-  useEffect(() => {
-    const handleProfilePositionChange = (event: CustomEvent) => {
-      const { position, userId } = event.detail;
-      if (userId === resume?.userId) {
-        console.log('🔄 Profile position changed, updating work status current_position:', position);
-        setCurrentPosition(position);
-      }
-    };
-
-    window.addEventListener('profilePositionChanged', handleProfilePositionChange as EventListener);
-    
-    return () => {
-      window.removeEventListener('profilePositionChanged', handleProfilePositionChange as EventListener);
-    };
-  }, [resume?.userId]);
-
-  const exportToPDF = async () => {
-
-
-
-
-
-    console.log('Export PDF clicked!');
-
-
-
-    const element = document.getElementById('resume-content');
-
-
-
-
-
-    if (!element) {
-
-
-
-
-
-      console.error('Resume content element not found');
-
-
-
-      alert('Resume content not found. Please try again.');
-
-
-
-      return;
-
-
-
-    }
-
-
-
-
-
-
-
-
-
-    try {
-
-
-
-
-
-      setExporting(true);
-
-
-
-
-
-      console.log('Starting PDF export...');
-
-
-
-
-
-
-
-      
-      
-      // Wait for any animations to complete
-
-
-
-
-
-      await new Promise(resolve => setTimeout(resolve, 500));
-
-
-
-
-
-
-
-      
-      
-      // Wait for fonts to load
-
-
-
-
-
-      await document.fonts.ready;
-
-
-
-
-
-
-
-      
-      
-      console.log('Capturing resume content...');
-
-
-
-
-
-
-
-      
-      
-      const canvas = await html2canvas(element, {
-
-
-
-
-
-        scale: 2,
-
-
-
-
-
-        useCORS: true,
-
-
-
-
-
-        allowTaint: true,
-
-
-
-
-
-        backgroundColor: '#ffffff',
-
-
-
-
-
-        width: element.offsetWidth,
-
-
-
-
-
-        height: element.offsetHeight,
-
-
-
-
-
-        scrollX: 0,
-
-
-
-
-
-        scrollY: 0,
-
-
-
-
-
-        windowWidth: element.offsetWidth,
-
-
-
-
-
-        windowHeight: element.offsetHeight,
-
-
-
-
-
-        foreignObjectRendering: false,
-
-
-
-
-
-        removeContainer: false,
-
-
-
-        logging: true,
-
-
-
-        onclone: (clonedDoc) => {
-
-
-
-
-
-          const clonedElement = clonedDoc.getElementById('resume-content');
-
-
-
-
-
-          if (clonedElement) {
-
-
-
-
-
-            // Ensure proper styling for PDF
-
-
-
-
-
-            clonedElement.style.transform = 'none';
-
-
-
-
-
-            clonedElement.style.position = 'static';
-
-
-
-
-
-            clonedElement.style.overflow = 'visible';
-
-
-
-
-
-            clonedElement.style.width = '100%';
-
-
-
-
-
-            clonedElement.style.height = 'auto';
-
-
-
-
-
-            clonedElement.style.boxShadow = 'none';
-
-
-
-
-
-            clonedElement.style.borderRadius = '0';
-
-
-
-            clonedElement.style.backgroundColor = '#ffffff';
-
-
-
-            
-
-            
-            
-            // Remove any animations or transforms from all child elements
-
-
-
-
-
-            const allElements = clonedElement.querySelectorAll('*');
-
-
-
-            allElements.forEach((el: any) => {
-
-
-
-
-
-              el.style.transform = 'none';
-
-
-
-
-
-              el.style.transition = 'none';
-
-
-
-              el.style.animation = 'none';
-
-
-
-            });
-
-
-
-
-
-          }
-
-
-
-
-
-        }
-
-
-
-
-
-      });
-
-
-
-
-
-
-
-
-
-      console.log('Canvas created:', canvas.width, 'x', canvas.height);
-
-
-
-
-
-
-
-      const imgData = canvas.toDataURL('image/png', 1.0);
-
-
-
-      const pdf = new jsPDF('p', 'mm', 'a4');
-
-
-
-      
-
-      
-      
-      // Calculate dimensions
-
-
-
-
-
-      const imgWidth = 210; // A4 width in mm
-
-
-
-      const pageHeight = 297; // A4 height in mm
-
-
-
-      const imgHeight = (canvas.height * imgWidth) / canvas.width;
-
-
-
-
-
-
-
-      
-      
-      console.log('PDF dimensions:', imgWidth, 'x', imgHeight, 'mm');
-
-
-
-
-
-
-
-      
-      
-      // Add first page
-
-
-
-      pdf.addImage(imgData, 'PNG', 0, 0, imgWidth, imgHeight);
-
-
-
-
-
-
-
-      
-      
-      // Add additional pages if content is longer than one page
-
-
-
-
-
-      let heightLeft = imgHeight;
-
-
-
-
-
-      let position = 0;
-
-
-
-
-
-
-
-      
-      
-      while (heightLeft >= pageHeight) {
-
-
-
-
-
-        position = heightLeft - pageHeight;
-
-
-
-        pdf.addPage();
-
-
-
-
-
-        pdf.addImage(imgData, 'PNG', 0, -position, imgWidth, imgHeight);
-
-
-
-
-
-        heightLeft -= pageHeight;
-
-
-
-
-
-      }
-
-
-
-
-
-
-
-
-
-      const fileName = `${resume?.user.fullName.replace(/\s+/g, '-').toLowerCase()}-resume.pdf`;
-
-
-
-
-
-      pdf.save(fileName);
-
-
-
-
-
-      console.log('PDF saved successfully');
-
-
-
-
-
-    } catch (error) {
-
-
-
-
-
-      console.error('Error exporting PDF:', error);
-
-
-
-
-
-      alert('Error generating PDF. Please try again. Error: ' + (error as Error).message);
-
-
-
-    } finally {
-
-
-
-      setExporting(false);
-
-
-
-
-
-    }
-
-
-
-
-
-  };
-
-
-
-
-
-
-
-
-
-  const shareResume = async (platform?: string) => {
-
-
-
-    const url = `${window.location.origin}/${slug}`;
-
-
-
-    const title = resume?.title || 'Resume';
-
-
-
-
-
-    const text = `Check out ${resume?.user.fullName}'s resume`;
-
-
-
-
-
-
-
-    
-    
-    switch (platform) {
-
-
-
-
-
-      case 'facebook':
-
-
-
-
-
-        window.open(`https://www.facebook.com/sharer/sharer.php?u=${encodeURIComponent(url)}`, '_blank');
-
-
-
-
-
-        break;
-
-
-
-
-
-      case 'twitter':
-
-
-
-
-
-        window.open(`https://twitter.com/intent/tweet?url=${encodeURIComponent(url)}&text=${encodeURIComponent(text)}`, '_blank');
-
-
-
-
-
-        break;
-
-
-
-
-
-      case 'linkedin':
-
-
-
-
-
-        window.open(`https://www.linkedin.com/sharing/share-offsite/?url=${encodeURIComponent(url)}`, '_blank');
-
-
-
-
-
-        break;
-
-
-
-
-
-      case 'instagram':
-
-
-
-
-
-        // Instagram doesn't support direct URL sharing, so we'll copy the URL
-
-
-
-
-
-        await copyUrl(url);
-
-
-
-
-
-        break;
-
-
-
-
-
-      case 'copy':
-
-
-
-
-
-        await copyUrl(url);
-
-
-
-
-
-        break;
-
-
-
-
-
-      default:
-
-
-
-
-
-        // Default native sharing
-
-
-
-
-
-        if (navigator.share) {
-
-
-
-
-
-          try {
-
-
-
-
-
-            await navigator.share({
-
-
-
-
-
-              title: title,
-
-
-
-
-
-              text: text,
-
-
-
-
-
-              url: url
-
-
-
-
-
-            });
-
-
-
-
-
-          } catch (error) {
-
-
-
-
-
-            console.error('Error sharing:', error);
-
-
-
-
-
-          }
-
-
-
-
-
-        } else {
-
-
-
-
-
-          // Fallback to copying to clipboard
-
-
-
-
-
-          await copyUrl(url);
-
-
-
-        }
-
-
-
-    }
-
-
-
-
-
-
-
-    
-    
-    // Close dropdown after sharing
-
-
-
-
-
-    setIsShareOpen(false);
-
-
-
-  };
-
-
-
-
-
-
-
-  const copyUrl = async (url: string) => {
-
-
-
-
-
-    try {
-
-
-
-
-
-      await navigator.clipboard.writeText(url);
-
-
-
-
-
-      alert('Resume URL copied to clipboard!');
-
-
-
-
-
-    } catch (error) {
-
-
-
-
-
-      console.error('Error copying to clipboard:', error);
-
-
-
-
-
-      // Fallback to showing the URL
-
-
-
-
-
-      alert(`Resume URL: ${url}`);
-
-
-
-
-
-    }
-
-
-
-
-
-  };
-
-
-
-
-
-
-
-  const editResume = async () => {
-    console.log('Edit Resume clicked!', { resume: resume?.data });
-
-    try {
-      // Use existing generated resume data from database instead of regenerating
-      if (resume?.data?.content) {
-        // Set a flag to indicate we're editing an existing resume
-        localStorage.setItem('editingExistingResume', 'true');
-        localStorage.setItem('resumeData', JSON.stringify(resume.data.content));
-        console.log('Existing resume data loaded for editing');
-      } else {
-        console.error('No resume data found to edit');
-        return;
-      }
-      console.log('Redirecting to resume builder...');
-      window.location.href = '/resume-builder/build';
-    } catch (e) {
-      console.error('Error in editResume:', e);
-    }
-  };
-
-
-
-
-
-
-
-  // Delete action moved to builder page; disabled on public/resume profile
-
-
-
-
-
-  const deleteResume = async () => {
-
-
-
-
-
-    alert('Delete is available in the builder page.');
-
-
-
-
-
-  };
-
-
-
-
-
-  // Save work status to Railway
-
-  const saveWorkStatus = async () => {
-
-    if (!resume?.userId) return
-
-    try {
-
-      setSavingWorkStatus(true)
-
-      // Prevent saving if there's a validation error
-      if (salaryValidationError) {
-        return
-      }
-      
-      // Final validation check before saving
-      if (minSalary && maxSalary) {
-        const minVal = parseFloat(minSalary.replace(/,/g, ''))
-        const maxVal = parseFloat(maxSalary.replace(/,/g, ''))
-        if (minVal > maxVal) {
-          setSalaryValidationError('Minimum salary cannot be larger than maximum salary.')
-          return
-        }
-      }
-
-      const parsedNotice = typeof noticePeriod === 'number' ? noticePeriod : (noticePeriod ? parseInt(String(noticePeriod)) : null)
-
-      const parsedCurrentSalary = currentSalary ? parseFloat(currentSalary as unknown as string) : null
-
-      // Format expected salary as string range
-      let formattedExpectedSalary = null
-      if (minSalary && maxSalary) {
-        formattedExpectedSalary = `P${minSalary}-P${maxSalary}`
-      } else if (minSalary) {
-        formattedExpectedSalary = `P${minSalary}`
-      }
-
-      const res = await fetch('/api/user/work-status', {
-
-        method: 'PUT',
-
-        headers: { 'Content-Type': 'application/json' },
-
-        body: JSON.stringify({
-
-          userId: resume.userId,
-
-          currentEmployer,
-
-          currentPosition,
-
-          currentSalary: parsedCurrentSalary,
-
-          noticePeriod: parsedNotice,
-
-          expectedSalary: formattedExpectedSalary,
-
-          currentMood,
-
-          workStatus,
-
-          preferredShift,
-
-          workSetup,
-
-        })
-
-      })
-
-      if (!res.ok) throw new Error(`Failed: ${res.status}`)
-
-      // Update local state immediately after successful save
-      setExpectedSalary(formattedExpectedSalary || '')
-      
-      // Notify profile component that work status position has changed
-      if (currentPosition !== undefined) {
-        window.dispatchEvent(new CustomEvent('workStatusPositionChanged', { 
-          detail: { position: currentPosition, userId: resume.userId } 
-        }));
-      }
-      
-      // Optional: Show success message briefly
-      // alert('Work status saved successfully!')
-
-    } catch (e) {
-
-      console.error('Failed to save work status', e)
-
-      alert('Failed to save work status. Please try again.')
-
-    } finally {
-
-      setSavingWorkStatus(false)
-
-    }
-
-  }
-
-
-
-
-
-  if (loading) {
-
-
-
-
-
-    return (
-
-
-
-
-
-      <div className="min-h-screen bg-black relative overflow-hidden">
-
-
-
-
-
-        {/* Futuristic Space Background */}
-
-
-
-
-
-        <div className="absolute inset-0">
-
-
-
-
-
-          {/* Nebula Effect */}
-
-
-
-
-
-          <div className="absolute inset-0 bg-gradient-radial from-purple-900/20 via-transparent to-cyan-900/20"></div>
-
-
-
-
-
-          <div className="absolute inset-0 bg-gradient-radial from-blue-900/15 via-transparent to-pink-900/15"></div>
-
-
-
-
-
-
-
-          
-          
-          {/* Starfield */}
-
-
-
-
-
-          <div className="absolute inset-0">
-
-
-
-            {stars.map((star) => (
-
-
-
-              <div
-
-
-
-
-
-                key={star.id}
-
-
-
-
-
-                className="absolute w-1 h-1 bg-white rounded-full animate-pulse"
-
-
-
-
-
-                style={{
-
-
-
-
-
-                  left: star.left,
-
-
-
-
-
-                  top: star.top,
-
-
-
-
-
-                  animationDelay: star.animationDelay,
-
-
-
-
-
-                  animationDuration: star.animationDuration,
-
-
-
-                  opacity: star.opacity
-
-
-
-                }}
-
-
-
-
-
-              ></div>
-
-
-
-
-
-            ))}
-
-
-
-
-
-          </div>
-
-
-
-
-
-
-
-          
-          
-          {/* Floating Space Debris */}
-
-
-
-          <div className="absolute top-20 left-10 w-3 h-3 bg-cyan-400/40 rounded-full animate-bounce"></div>
-
-
-
-          <div className="absolute top-40 right-20 w-2 h-2 bg-purple-400/50 rounded-full animate-ping"></div>
-
-
-
-
-
-          <div className="absolute top-60 left-1/4 w-2.5 h-2.5 bg-blue-400/40 rounded-full animate-pulse"></div>
-
-
-
-
-
-          <div className="absolute top-80 right-1/3 w-1.5 h-1.5 bg-green-400/60 rounded-full animate-bounce"></div>
-
-
-
-
-
-          <div className="absolute top-32 left-2/3 w-2 h-2 bg-pink-400/50 rounded-full animate-ping"></div>
-
-
-
-
-
-          <div className="absolute top-72 right-1/6 w-1.5 h-1.5 bg-yellow-400/40 rounded-full animate-pulse"></div>
-
-
-
-          
-
-          
-          
-          {/* Energy Orbs */}
-
-
-
-
-
-          <div className="absolute top-1/4 left-1/6 w-6 h-6 bg-gradient-to-r from-cyan-400/30 to-blue-400/30 rounded-full animate-spin opacity-40"></div>
-
-
-
-
-
-          <div className="absolute top-1/3 right-1/4 w-8 h-8 bg-gradient-to-r from-purple-400/25 to-pink-400/25 rounded-full animate-pulse opacity-30"></div>
-
-
-
-
-
-          <div className="absolute top-2/3 left-1/3 w-5 h-5 bg-gradient-to-r from-green-400/35 to-cyan-400/35 rounded-full animate-bounce opacity-50"></div>
-
-
-
-
-
-          <div className="absolute top-1/2 right-1/6 w-4 h-4 bg-gradient-to-r from-yellow-400/30 to-orange-400/30 rounded-full animate-spin opacity-40" style={{ animationDirection: 'reverse' }}></div>
-
-
-
-
-
-
-
-          
-          
-          {/* Cosmic Grid */}
-
-
-
-
-
-          <div className="absolute inset-0 bg-gradient-to-b from-transparent via-cyan-500/8 to-transparent"></div>
-
-
-
-          <div className="absolute inset-0 bg-gradient-to-r from-transparent via-purple-500/8 to-transparent"></div>
-
-
-
-          <div className="absolute inset-0 bg-gradient-to-br from-transparent via-blue-500/5 to-transparent"></div>
-
-
-
-
-
-
-
-          
-          
-          {/* Wormhole Effect */}
-
-
-
-
-
-          <div className="absolute top-1/2 left-1/2 transform -translate-x-1/2 -translate-y-1/2">
-
-
-
-
-
-            <div className="w-40 h-40 border border-cyan-400/15 rounded-full animate-spin"></div>
-
-
-
-            <div className="absolute top-1/2 left-1/2 transform -translate-x-1/2 -translate-y-1/2 w-32 h-32 border border-purple-400/15 rounded-full animate-spin" style={{ animationDirection: 'reverse', animationDuration: '4s' }}></div>
-
-
-
-            <div className="absolute top-1/2 left-1/2 transform -translate-x-1/2 -translate-y-1/2 w-24 h-24 border border-blue-400/15 rounded-full animate-spin" style={{ animationDuration: '3s' }}></div>
-
-
-
-
-
-            <div className="absolute top-1/2 left-1/2 transform -translate-x-1/2 -translate-y-1/2 w-16 h-16 border border-pink-400/15 rounded-full animate-spin" style={{ animationDirection: 'reverse', animationDuration: '2s' }}></div>
-
-
-
-
-
-          </div>
-
-
-
-
-
-
-
-          
-          
-          {/* Energy Waves */}
-
-
-
-
-
-          <div className="absolute bottom-0 left-0 w-full h-32 bg-gradient-to-t from-cyan-500/10 via-transparent to-transparent animate-pulse"></div>
-
-
-
-
-
-          <div className="absolute top-0 right-0 w-32 h-full bg-gradient-to-l from-purple-500/10 via-transparent to-transparent animate-pulse" style={{ animationDelay: '1s' }}></div>
-
-
-
-
-
-        </div>
-
-
-
-
-
-
-
-        
-        
-        <Header />
-
-
-
-
-
-        <div className="pt-16 relative z-10">
-
-
-
-
-
-          <div className="container mx-auto px-4 py-8">
-
-
-
-
-
-            <div className="flex items-center justify-center min-h-[60vh]">
-
-
-
-
-
-              <div className="text-center relative">
-
-
-
-
-
-                {/* Pac-Man Loader */}
-
-
-
-
-
-                <div className="relative mb-8">
-
-
-
-                  <div className="flex justify-center">
-
-
-
-                    <PacmanLoader 
-
-
-
-
-
-                      color="#fbbf24" 
-
-
-
-
-
-                      size={60}
-
-
-
-
-
-                      margin={4}
-
-
-
-
-
-                      speedMultiplier={1.2}
-
-
-
-
-
-                    />
-
-
-
-
-
-                  </div>
-
-
-
-                  
-
-                  
-                  
-                  {/* Floating energy particles */}
-
-
-
-
-
-                  <div className="absolute -top-4 -left-4 w-3 h-3 bg-yellow-400 rounded-full animate-ping"></div>
-
-
-
-
-
-                  <div className="absolute -top-4 -right-4 w-3 h-3 bg-cyan-400 rounded-full animate-ping" style={{ animationDelay: '0.5s' }}></div>
-
-
-
-
-
-                  <div className="absolute -bottom-4 -left-4 w-3 h-3 bg-purple-400 rounded-full animate-ping" style={{ animationDelay: '1s' }}></div>
-
-
-
-
-
-                  <div className="absolute -bottom-4 -right-4 w-3 h-3 bg-pink-400 rounded-full animate-ping" style={{ animationDelay: '1.5s' }}></div>
-
-
-
-
-
-                </div>
-
-
-
-
-
-
-
-                
-                
-                {/* Enhanced Text with Glow Effect */}
-
-
-
-
-
-                <h2 className="text-3xl font-bold text-white mb-4 drop-shadow-lg" style={{ textShadow: '0 0 20px rgba(34, 211, 238, 0.5)' }}>
-
-
-
-
-
-                  Loading Resume
-
-
-
-
-
-                </h2>
-
-
-
-
-
-                <p className="text-gray-300 mb-6 text-lg">Fetching your resume data...</p>
-
-
-
-
-
-              </div>
-
-
-
-            </div>
-
-
-
-          </div>
-
-
-
-
-
-        </div>
-
-
-
-
-
-      </div>
-
-
-
-
-
-    );
-
-
-
-
-
-  }
-
-
-
-
-
-
-
-
-
-  if (error && !isProfileMode) {
-
-
-
-
-
-    return (
-
-
-
-
-
-      <div className="relative min-h-screen overflow-hidden cyber-grid">
-
-
-
-
-
-        {/* Background Effects */}
-
-
-
-        <div className="absolute inset-0">
-
-
-
-          <div className="absolute top-1/4 left-1/4 w-96 h-96 bg-cyan-500/10 rounded-full blur-3xl animate-pulse"></div>
-
-
-
-
-
-          <div className="absolute bottom-1/3 right-1/4 w-80 h-80 bg-purple-500/10 rounded-full blur-3xl animate-pulse delay-1000"></div>
-
-
-
-
-
-          <div className="absolute top-1/2 left-1/2 transform -translate-x-1/2 -translate-y-1/2 w-[600px] h-[600px] bg-cyan-500/5 rounded-full blur-3xl"></div>
-
-
-
-
-
-        </div>
-
-
-
-
-
-
-
-        
-        
-        <Header />
-
-
-
-
-
-        <div className="container mx-auto px-4 py-8 pt-24 relative z-10">
-
-
-
-
-
-          <Card className="glass-card border-white/10 max-w-2xl mx-auto">
-
-
-
-
-
-            <CardContent className="p-8 text-center">
-
-
-
-
-
-              <h1 className="text-4xl font-bold text-white mb-4">Resume Not Found</h1>
-
-
-
-
-
-              <p className="text-gray-300 mb-8">{error}</p>
-
-
-
-
-
-              <Button 
-
-
-
-
-
-                onClick={() => window.history.back()}
-
-
-
-
-
-                className="bg-gradient-to-r from-purple-500 to-purple-600 hover:from-purple-600 hover:to-purple-700 text-white"
-
-
-
-
-
-              >
-
-
-
-
-
-                Go Back
-
-
-
-
-
-              </Button>
-
-
-
-
-
-            </CardContent>
-
-
-
-
-
-          </Card>
-
-
-
-        </div>
-
-
-
-      </div>
-
-
-
-
-
-    );
-
-
-
-
-
-  }
-
-
-
-
-
-
-
-
-
-  if (!resume) {
-    if (isProfileMode) {
-      // Render profile mode content without requiring a resume
-      return (
-        <div className="relative min-h-screen overflow-hidden cyber-grid">
-          <Header />
-          <div className="container mx-auto px-4 py-8 pt-24">
-            {/* Sidebar + Sections already exist below in the main render; for brevity show a simple gate here */}
-            <div className="text-gray-300">Loading profile...</div>
-          </div>
-        </div>
-      )
-    }
-
-
-
-
-
-    return (
-
-
-
-
-
-      <div className="relative min-h-screen overflow-hidden cyber-grid">
-
-
-
-
-
-        {/* Background Effects */}
-
-
-
-
-
-        <div className="absolute inset-0">
-
-
-
-
-
-          <div className="absolute top-1/4 left-1/4 w-96 h-96 bg-cyan-500/10 rounded-full blur-3xl animate-pulse"></div>
-
-
-
-          <div className="absolute bottom-1/3 right-1/4 w-80 h-80 bg-purple-500/10 rounded-full blur-3xl animate-pulse delay-1000"></div>
-
-
-
-          <div className="absolute top-1/2 left-1/2 transform -translate-x-1/2 -translate-y-1/2 w-[600px] h-[600px] bg-cyan-500/5 rounded-full blur-3xl"></div>
-
-
-
-
-
-        </div>
-
-
-
-
-
-
-
-        
-        
-        <Header />
-
-
-
-
-
-        <div className="container mx-auto px-4 py-8 pt-24 relative z-10">
-
-
-
-
-
-          <Card className="glass-card border-white/10 max-w-2xl mx-auto">
-
-
-
-
-
-            <CardContent className="p-8 text-center">
-
-
-
-
-
-              <h1 className="text-4xl font-bold text-white mb-4">Resume Not Found</h1>
-
-
-
-
-
-              <p className="text-gray-300 mb-8">The resume you're looking for doesn't exist.</p>
-
-
-
-
-
-              <Button 
-
-
-
-
-
-                onClick={() => window.history.back()}
-
-
-
-
-
-                className="bg-gradient-to-r from-purple-500 to-purple-600 hover:from-purple-600 hover:to-purple-700 text-white"
-
-
-
-
-
-              >
-
-
-
-
-
-                Go Back
-
-
-
-
-
-              </Button>
-
-
-
-
-
-            </CardContent>
-
-
-
-
-
-          </Card>
-
-
-
-
-
-        </div>
-
-
-
-
-
-      </div>
-
-
-
-    );
-
-
-
-  }
-
-
-
-
-
-
-
-
-
-  const resumeData = resume.data.content;
-
-
-
-
-
-  const template = resume.data.template;
-
-
-
-  const headerInfo = {
-    name: resume.user?.fullName || resume.data?.headerInfo?.name,
-    title: resume.user?.position || resume.data?.headerInfo?.title,
-    email: resume.user?.email || resume.data?.headerInfo?.email,
-    phone: resume.user?.phone || resume.data?.headerInfo?.phone,
-    location: resume.user?.location || resume.data?.headerInfo?.location
-  };
-
-
-
-
-
-
-
-  return (
-
-
-
-
-
-    <div className="relative min-h-screen overflow-hidden cyber-grid">
-
-
-
-
-
-      {/* Background Effects */}
-
-
-
-
-
-      <div className="absolute inset-0">
-
-
-
-
-
-        <div className="absolute top-1/4 left-1/4 w-96 h-96 bg-cyan-500/10 rounded-full blur-3xl animate-pulse"></div>
-
-
-
-
-
-        <div className="absolute bottom-1/3 right-1/4 w-80 h-80 bg-purple-500/10 rounded-full blur-3xl animate-pulse delay-1000"></div>
-
-
-
-
-
-        <div className="absolute top-1/2 left-1/2 transform -translate-x-1/2 -translate-y-1/2 w-[600px] h-[600px] bg-cyan-500/5 rounded-full blur-3xl"></div>
-
-
-
-
-
-      </div>
-
-
-
-      
-
-      
-      
-      <Header />
-      
-
-      
-
-
-      
-
-
-
-        {/* Fixed Sidebar */}
-      {isProfileMode && (
-      <div className="h-[calc(100vh-16rem)] fixed left-0 top-32 w-64 glass-card border-r border-white/10 overflow-y-auto z-40 rounded-r-lg">
-            <div className="p-6">
-                  {/* Profile Section */}
-          <div className="flex flex-col items-center mb-6">
-                    <div className="relative">
-
-                      {(() => {
-                        const rankInfo = getRank(overallScore);
-                        const borderClass = rankInfo.rank === 'GOLD' ? 'border-yellow-400' :
-                                          rankInfo.rank === 'SILVER' ? 'border-gray-400' :
-                                          rankInfo.rank === 'BRONZE' ? 'border-orange-400' :
-                                          'border-cyan-400';
-                        
-                        return (
-                          <div className={`w-20 h-20 rounded-full border-4 ${borderClass} p-0.5`}>
-                            <div className="w-full h-full rounded-full bg-black flex items-center justify-center overflow-hidden">
-                              {resume?.user?.avatarUrl ? (
-                                <img 
-                                  src={resume.user.avatarUrl} 
-                                  alt="Profile" 
-                                  className="w-full h-full object-cover"
-                                />
-                              ) : (
-                                <User className="w-8 h-8 text-white" />
-                              )}
-                            </div>
-                          </div>
-                        );
-                      })()}
-                        
-                        </div>
-                        
-                    <h3 className="text-lg font-bold text-white mt-4 text-center">
-                      {resume?.user?.fullName || 'User Name'}
-                    </h3>
-            {/* Divider line */}
-            <div className="w-full h-px bg-gradient-to-r from-transparent via-white/20 to-transparent mt-4"></div>
-                        </div>
-                        
-
-
-                  {/* Navigation */}
-
-                  <nav className="space-y-2">
-                    {([
-                            { id: 'profile', label: 'Profile', icon: User, color: 'text-cyan-400', bgColor: 'bg-cyan-500/10', description: 'Personal information' },
-                            { id: 'work-status', label: 'Work Status', icon: Briefcase, color: 'text-green-400', bgColor: 'bg-green-500/10', description: 'Employment status' },
-                            { id: 'analysis', label: 'AI Analysis', icon: BarChart3, color: 'text-purple-400', bgColor: 'bg-purple-500/10', description: 'Resume insights' },
-                            { id: 'career-games', label: 'Game Results', icon: Gamepad2, color: 'text-yellow-400', bgColor: 'bg-yellow-500/10', description: 'Game results', hasDropdown: true },
-                          ]).map((item) => {
-
-                      const Icon = item.icon;
-
-                      const isActive = activeSection === item.id;
-
-                      
-                      
-                      return (
-                        <div key={item.id} className="space-y-1">
-                          <button
-                            onClick={() => {
-                              if (item.hasDropdown) {
-                                setActiveSection(item.id);
-                                setIsGameResultsDropdownOpen(!isGameResultsDropdownOpen);
-                              } else {
-                                setActiveSection(item.id);
-                              }
-                            }}
-                            className={`w-full flex items-center gap-3 p-3 rounded-lg transition-all duration-200 text-left ${
-                              isActive 
-                                ? 'bg-gradient-to-r from-cyan-500/20 to-purple-500/20 border border-cyan-500/30'
-                                : 'hover:bg-white/5'
-                            }`}
-                          >
-                            <div className={`w-8 h-8 ${item.bgColor} rounded-lg flex items-center justify-center`}>
-                              <Icon className={`w-4 h-4 ${item.color}`} />
-                            </div>
-                            <div className="flex-1 min-w-0">
-                              <div className={`font-medium ${isActive ? 'text-white' : 'text-gray-300'}`}>{item.label}</div>
-                              <div className="text-xs text-gray-400 truncate">{item.description}</div>
-                            </div>
-                            {item.hasDropdown ? (
-                              <ChevronDown className={`w-4 h-4 text-gray-400 transition-transform duration-200 ${isGameResultsDropdownOpen ? 'rotate-180' : ''}`} />
-                            ) : isActive ? (
-                              <ChevronRight className="w-4 h-4 text-cyan-400" />
-                            ) : null}
-                          </button>
-
-                          {/* Game Results Dropdown */}
-                          {item.hasDropdown && isGameResultsDropdownOpen && (
-                            <div className="ml-4 space-y-1">
-                              <button
-                                onClick={() => setActiveSection('achievements')}
-                                className={`w-full flex items-center gap-3 p-2 rounded-lg transition-all duration-200 text-left ${
-                                  activeSection === 'achievements'
-                                    ? 'bg-gradient-to-r from-yellow-500/20 to-orange-500/20 border border-yellow-500/30'
-                                    : 'hover:bg-white/5'
-                                }`}
-                              >
-                                <div className="w-6 h-6 bg-yellow-500/20 rounded-md flex items-center justify-center">
-                                  <Medal className="w-3 h-3 text-yellow-400" />
-                                </div>
-                                <div className="flex-1 min-w-0">
-                                  <div className={`text-sm font-medium ${activeSection === 'achievements' ? 'text-white' : 'text-gray-300'}`}>Achievements</div>
-                                </div>
-                              </button>
-                              <button
-                                onClick={() => setActiveSection('power-stats')}
-                                className={`w-full flex items-center gap-3 p-2 rounded-lg transition-all duration-200 text-left ${
-                                  activeSection === 'power-stats'
-                                    ? 'bg-gradient-to-r from-blue-500/20 to-purple-500/20 border border-blue-500/30'
-                                    : 'hover:bg-white/5'
-                                }`}
-                              >
-                                <div className="w-6 h-6 bg-blue-500/20 rounded-md flex items-center justify-center">
-                                  <Zap className="w-3 h-3 text-blue-400" />
-                                </div>
-                                <div className="flex-1 min-w-0">
-                                  <div className={`text-sm font-medium ${activeSection === 'power-stats' ? 'text-white' : 'text-gray-300'}`}>Power Stats</div>
-                                </div>
-                              </button>
-                            </div>
-                          )}
-                        </div>
-                      );
-
-                    })}
-
-                  </nav>
-              </div>
-            </div>
-      )}
-            
-      {/* Main Content */}
-      <div className={`${isProfileMode ? 'ml-64' : ''} pt-16 relative z-10`}>
-        <div className={`container mx-auto px-6 py-8 ${isProfileMode ? '' : 'flex justify-center'}`}>
-            {/* Mobile Menu Button */}
-
-
-
-
-
-            <div className="lg:hidden mb-6 flex justify-center">
-
-
-
-
-
-              <Button 
-
-
-
-
-
-                variant="outline" 
-
-
-
-
-
-                onClick={() => setIsMobileMenuOpen(true)}
-
-
-
-
-
-                className="border-white/10 text-white hover:bg-white/5 glass-card"
-
-
-
-
-
-              >
-
-
-
-
-
-                <Menu className="w-4 h-4 mr-2" />
-
-
-
-
-
-                Profile Menu
-
-
-
-
-
-              </Button>
-
-
-
-
-
-            </div>
-
-
-
-
-
-
-
-
-
-            {/* Mobile Menu Overlay */}
-
-
-
-            {isMobileMenuOpen && (
-
-
-
-
-
-              <div className="fixed inset-0 bg-black/80 backdrop-blur-sm z-50 lg:hidden">
-
-
-
-
-
-                <motion.div
-
-
-
-
-
-                  initial={{ x: -300 }}
-
-
-
-
-
-                  animate={{ x: 0 }}
-
-
-
-
-
-                  transition={{ duration: 0.3 }}
-
-
-
-
-
-                  className="w-80 h-full bg-black border-r border-white/10 p-6"
-
-
-
-
-
-                >
-
-
-
-
-
-                  {/* Mobile Header */}
-
-
-
-
-
-                  <div className="flex items-center justify-between mb-8">
-
-
-
-
-
-                    <h2 className="text-white font-semibold">Portfolio Menu</h2>
-
-
-
-
-
-                    <Button
-
-
-
-
-
-                      variant="ghost"
-
-
-
-
-
-                      size="sm"
-
-
-
-
-
-                      onClick={() => setIsMobileMenuOpen(false)}
-
-
-
-
-
-                      className="text-gray-400 hover:text-white"
-
-
-
-
-
-                    >
-
-
-
-
-
-                      <X className="w-4 h-4" />
-
-
-
-
-
-                    </Button>
-
-
-
-
-
-                  </div>
-
-
-
-
-
-
-
-
-
-                  {/* Mobile Profile Section */}
-
-
-
-                  <div className="flex flex-col items-center mb-8">
-
-
-
-                    <div className="relative">
-
-
-
-
-
-                      <div className="w-20 h-20 rounded-full bg-gradient-to-br from-cyan-400 via-purple-500 to-pink-500 p-0.5">
-
-
-
-
-
-                        <div className="w-full h-full rounded-full bg-black flex items-center justify-center overflow-hidden">
-
-
-
-
-
-                          {resume?.user?.avatarUrl ? (
-
-
-
-
-
-                            <img 
-
-
-
-
-
-                              src={resume.user.avatarUrl} 
-
-
-
-
-
-                              alt="Profile" 
-
-
-
-
-
-                              className="w-full h-full object-cover"
-
-
-
-
-
-                            />
-
-
-
-
-
-                          ) : (
-
-
-
-
-
-                            <User className="w-8 h-8 text-white" />
-
-
-
-
-
-                          )}
-
-
-
-
-
-                        </div>
-
-
-
-
-
-                      </div>
-
-
-
-
-
-                    </div>
-
-
-
-
-
-                    <h3 className="text-lg font-bold text-white mt-3 text-center">
-
-
-
-
-
-                      {resume?.user?.fullName || 'User Name'}
-
-
-
-
-
-                    </h3>
-
-
-
-
-
-                  </div>
-
-
-
-
-
-
-
-                  {/* Mobile Navigation */}
-
-
-
-
-
-                  <nav className="space-y-2">
-
-
-
-
-
-                    {([
-
-
-
-
-
-                      { id: 'profile', label: 'Profile', icon: User },
-
-
-
-
-
-                      { id: 'work-status', label: 'Work Status', icon: Briefcase },
-
-
-
-
-
-                      { id: 'analysis', label: 'AI Analysis', icon: BarChart3 },
-
-
-
-
-
-                      { id: 'career-games', label: 'Game Results', icon: Gamepad2 },
-
-
-
-
-
-                    ].filter((item) => (isProfileMode ? item.id !== 'resume' : item.id === 'resume'))).map((item) => (
-
-
-
-
-
-                      <button
-
-
-
-
-
-                        key={item.id}
-
-
-
-
-
-                        onClick={() => {
-
-
-
-
-
-                          setActiveSection(item.id);
-
-
-
-
-
-                          setIsMobileMenuOpen(false);
-
-
-
-
-
-                        }}
-
-
-
-
-
-                        className={`w-full flex items-center px-4 py-3 rounded-lg text-left transition-all duration-200 ${
-
-
-
-
-
-                          activeSection === item.id
-
-
-
-
-
-                            ? 'bg-gradient-to-r from-cyan-500/20 to-purple-500/20 text-white border border-cyan-500/30'
-
-
-
-
-
-                            : 'text-gray-400 hover:text-white hover:bg-white/5'
-
-
-
-
-
-                        }`}
-
-
-
-
-
-                      >
-
-
-
-
-
-                        <item.icon className={`w-5 h-5 mr-3 ${activeSection === item.id ? 'text-cyan-400' : ''}`} />
-
-
-
-
-
-                        <span className="font-medium">{item.label}</span>
-
-
-
-
-
-                      </button>
-
-
-
-
-
-                    ))}
-
-
-
-
-
-                  </nav>
-
-
-
-
-
-                </motion.div>
-
-
-
-
-
-              </div>
-
-
-
-
-
-            )}
-
-
-
-
-
-
-
-            {/* Content Sections */}
-                <motion.div
-
-
-
-
-
-                  key={activeSection}
-
-
-
-
-
-                  initial={{ opacity: 0, x: 20 }}
-
-
-
-
-
-                  animate={{ opacity: 1, x: 0 }}
-
-
-
-
-
-                  transition={{ duration: 0.3 }}
-
-
-
-
-
-                >
-
-
-
-
-
-
-
-                  {/* Work Status Section */}
-
-
-
-
-
-
-                  {activeSection === 'work-status' && (
-
-
-
-
-
-                 <div className="max-w-6xl w-full">
-
-
-
-
-
-                      {/* Work Status Header */}
-
-                      <motion.div
-
-                        initial={{ opacity: 0, y: -20 }}
-
-                        animate={{ opacity: 1, y: 0 }}
-
-                        transition={{ duration: 0.5 }}
-
-                        className="mb-8"
-
-                      >
-
-                        <div className="flex items-center space-x-4">
-
-                          <div className="flex items-center justify-center w-16 h-16">
-
-                            <Briefcase className="w-8 h-8 text-green-400" />
-
-                          </div>
-
-                          <div>
-
-                            <h1 className="text-4xl font-bold text-white mb-2 bg-gradient-to-r from-blue-400 to-green-500 bg-clip-text text-transparent">
-
-                              Work Status Dashboard
-
-                            </h1>
-
-                            <p className="text-gray-300 text-lg">
-
-                              Track current employment status and career progression
-
-                            </p>
-
-                          </div>
-
-                        </div>
-
-                      </motion.div>
-
-
-
-                   <Card className="glass-card border-white/10">
-
-
-
-
-
-                     <CardHeader>
-
-
-
-
-
-                       <div className="flex items-center justify-end">
-
-
-
-                         {isOwner && (
-
-
-
-
-
-                           <Button 
-                             disabled={isEditMode && salaryValidationError !== ''}
-                             onClick={async () => {
-
-                               if (isEditMode) {
-
-                                 await saveWorkStatus()
-
-                                 setIsEditMode(false)
-
-                               } else {
-
-                                 setIsEditMode(true)
-
-                               }
-
-                             }}
-
-
-
-                             className={`transition-all duration-300 ${
-                               (isEditMode && salaryValidationError) 
-                                 ? 'bg-gray-500 hover:bg-gray-500 cursor-not-allowed opacity-50'
-                                 : isEditMode 
-                                   ? 'bg-gradient-to-r from-green-500 to-emerald-600 hover:from-green-600 hover:to-emerald-700' 
-                                   : 'bg-gradient-to-r from-cyan-500 to-blue-600 hover:from-cyan-600 hover:to-blue-700'
-
-
-
-
-
-                             } text-white shadow-lg hover:shadow-xl transform hover:scale-105`}
-
-
-
-
-
-                           >
-
-
-
-
-
-                             {isEditMode ? (
-
-
-
-
-
-                               <>
-
-
-
-
-
-                                 <Check className="h-4 w-4 mr-2" />
-
-
-
-
-
-                                 {salaryValidationError ? 'Fix Errors to Save' : 'Save Changes'}
-
-
-
-                               </>
-
-
-
-
-
-                             ) : (
-
-
-
-
-
-                               <>
-
-
-
-
-
-                                 <Pencil className="h-4 w-4 mr-2" />
-
-
-
-
-
-                                 Edit Mode
-
-
-
-
-
-                               </>
-
-
-
-
-
-                             )}
-
-
-
-
-
-                           </Button>
-
-
-
-
-
-                         )}
-
-
-
-
-
-                       </div>
-
-
-
-                     </CardHeader>
-
-
-
-                     <CardContent className="p-6">
-
-
-
-
-
-                       <div className="grid grid-cols-1 lg:grid-cols-2 gap-8">
-
-
-
-
-
-
-
-                         
-                         
-                         {/* Current Employment Section */}
-
-
-
-
-
-                         <div className="space-y-6">
-
-
-
-
-
-                           <div className="relative">
-
-
-
-
-
-                             <div className="absolute -top-3 left-4 bg-gradient-to-r from-cyan-500 to-blue-600 px-4 py-1 rounded-full text-white text-sm font-semibold shadow-lg z-20">
-
-
-
-
-
-                               Current Employment
-
-
-
-
-
-                             </div>
-
-
-
-                             <div className="bg-gradient-to-br from-cyan-500/10 to-blue-500/10 border border-cyan-500/20 rounded-xl p-6 backdrop-blur-sm">
-
-
-
-                               <div className="space-y-4">
-
-
-
-
-
-
-
-                                 
-                                 
-                                 {/* Current Employer */}
-
-
-
-
-
-                                 <div className="group">
-
-
-
-
-
-                                   <label className="block text-sm font-medium text-cyan-300 mb-2 flex items-center">
-
-
-
-
-
-                                     <Building className="h-4 w-4 mr-2" />
-
-
-
-
-
-                                     Current Employer
-
-
-
-
-
-                                   </label>
-
-
-
-
-
-                                   {isEditMode ? (
-
-
-
-
-
-                                     <input 
-
-
-
-
-
-                                       type="text" 
-
-
-
-
-
-                                       placeholder="Enter company name" 
-
-
-
-
-
-                                       className="w-full bg-black/30 border border-cyan-400/50 rounded-lg px-4 py-3 text-white placeholder-cyan-300/50 focus:border-cyan-400 focus:outline-none focus:ring-2 focus:ring-cyan-400/20 transition-all duration-300"
-
-
-
-
-
-                                       value={currentEmployer}
-
-
-
-
-
-                                       onChange={(e) => setCurrentEmployer(e.target.value)}
-
-
-
-
-
-                                     />
-
-
-
-
-
-                                   ) : (
-
-
-
-
-
-                                     <div className="bg-black/20 border border-cyan-400/30 rounded-lg px-4 py-3 text-white font-medium">
-
-
-
-
-
-                                       {currentEmployer || 'Not specified'}
-
-
-
-
-
-                                     </div>
-
-
-
-
-
-                                   )}
-
-
-
-                                 </div>
-
-
-
-                                 
-
-                                 
-                                 
-                                 {/* Job Title */}
-
-
-
-
-
-                                 <div className="group">
-
-
-
-
-
-                                   <label className="block text-sm font-medium text-cyan-300 mb-2 flex items-center">
-
-
-
-
-
-                                     <User className="h-4 w-4 mr-2" />
-
-
-
-
-
-                                     Job Title
-
-
-
-
-
-                                   </label>
-
-
-
-
-
-                                   {isEditMode ? (
-
-
-
-
-
-                                     <input 
-
-
-
-
-
-                                       type="text" 
-
-
-
-
-
-                                       placeholder="Enter job title" 
-
-
-
-
-
-                                       className="w-full bg-black/30 border border-cyan-400/50 rounded-lg px-4 py-3 text-white placeholder-cyan-300/50 focus:border-cyan-400 focus:outline-none focus:ring-2 focus:ring-cyan-400/20 transition-all duration-300"
-
-
-
-
-
-                                       value={currentPosition}
-
-
-
-
-
-                                       onChange={(e) => setCurrentPosition(e.target.value)}
-
-
-
-
-
-                                     />
-
-
-
-
-
-                                   ) : (
-
-
-
-
-
-                                     <div className="bg-black/20 border border-cyan-400/30 rounded-lg px-4 py-3 text-white font-medium">
-
-
-
-
-
-                                       {currentPosition || 'Not specified'}
-
-
-
-
-
-                                     </div>
-
-
-
-
-
-                                   )}
-
-
-
-
-
-                                 </div>
-
-
-
-                                 
-
-                                 
-                                 
-                                 {/* Current Salary */}
-
-
-
-
-
-                                 <div className="group">
-
-
-
-
-
-                                   <label className="block text-sm font-medium text-cyan-300 mb-2 flex items-center">
-
-
-
-
-
-                                     <DollarSign className="h-4 w-4 mr-2" />
-
-
-
-
-
-                                      Current Salary (in pesos)
-
-
-
-                                   </label>
-
-
-
-
-
-                                   {isEditMode ? (
-
-
-
-
-
-                                      <div className="relative">
-
-
-
-                                        <span className="absolute left-3 top-1/2 transform -translate-y-1/2 text-cyan-300">₱</span>
-
-
-
-                                     <input 
-
-
-
-
-
-                                       type="text" 
-
-
-
-
-
-                                       placeholder="Enter salary amount" 
-
-
-
-
-
-                                          className="w-full bg-black/30 border border-cyan-400/50 rounded-lg pl-8 pr-4 py-3 text-white placeholder-cyan-300/50 focus:border-cyan-400 focus:outline-none focus:ring-2 focus:ring-cyan-400/20 transition-all duration-300"
-
-
-
-                                       value={currentSalary}
-
-
-
-
-
-                                          onChange={(e) => {
-
-
-
-                                            const value = e.target.value.replace(/[^\d,]/g, '');
-
-
-
-                                            setCurrentSalary(value);
-
-
-
-                                          }}
-
-
-
-                                        />
-
-
-
-                                      </div>
-
-
-
-                                    ) : (
-
-
-
-                                     <div className="bg-black/20 border border-cyan-400/30 rounded-lg px-4 py-3 text-white font-medium">
-
-
-
-
-
-                                        {currentSalary ? `₱${currentSalary}` : 'Not specified'}
-
-
-
-                                     </div>
-
-
-
-
-
-                                   )}
-
-
-
-
-
-                                 </div>
-
-
-
-
-
-
-
-                                 
-                                 
-                                 {/* Notice Period */}
-
-
-
-                                 <div className="group">
-
-
-
-
-
-                                   <label className="block text-sm font-medium text-cyan-300 mb-2 flex items-center">
-
-
-
-
-
-                                     <Calendar className="h-4 w-4 mr-2" />
-
-
-
-
-
-                                      Notice Period (in days)
-
-
-
-                                   </label>
-
-
-
-
-
-                                   {isEditMode ? (
-
-
-
-
-
-                                     <input 
-
-
-
-
-
-                                       type="number" 
-
-
-
-
-
-                                       placeholder="30" 
-
-
-
-
-
-                                       className="w-full bg-black/30 border border-cyan-400/50 rounded-lg px-4 py-3 text-white placeholder-cyan-300/50 focus:border-cyan-400 focus:outline-none focus:ring-2 focus:ring-cyan-400/20 transition-all duration-300"
-
-
-
-
-
-                                       value={noticePeriod || ''}
-
-
-
-
-
-                                       onChange={(e) => setNoticePeriod(e.target.value ? parseInt(e.target.value) : null)}
-
-
-
-
-
-                                     />
-
-
-
-
-
-                                   ) : (
-
-
-
-
-
-                                     <div className="bg-black/20 border border-cyan-400/30 rounded-lg px-4 py-3 text-white font-medium">
-
-
-
-
-
-                                       {noticePeriod ? `${noticePeriod} days` : 'Not specified'}
-
-
-
-
-
-                                     </div>
-
-
-
-
-
-                                   )}
-
-
-
-
-
-                                 </div>
-
-
-
-
-
-                               </div>
-
-
-
-
-
-                             </div>
-
-
-
-
-
-                           </div>
-
-
-
-                         </div>
-
-
-
-                         
-
-                         
-                         
-                         {/* Career Goals & Satisfaction Section */}
-
-
-
-
-
-                         <div className="space-y-6">
-
-
-
-
-
-                           <div className="relative">
-
-
-
-
-
-                             <div className="absolute -top-3 left-4 bg-gradient-to-r from-purple-500 to-pink-600 px-4 py-1 rounded-full text-white text-sm font-semibold shadow-lg z-20">
-
-
-
-
-
-                               Career Goals & Satisfaction
-
-
-
-
-
-                             </div>
-
-
-
-
-
-                             <div className="bg-gradient-to-br from-purple-500/10 to-pink-500/10 border border-purple-500/20 rounded-xl p-6 backdrop-blur-sm">
-
-
-
-
-
-                               <div className="space-y-4">
-
-
-
-                                 
-
-                                 
-                                 
-                                 {/* Expected Salary Range */}
-
-
-
-
-
-                                 <div className="group">
-
-
-
-
-
-                                   <label className="block text-sm font-medium text-purple-300 mb-2 flex items-center">
-
-
-
-
-
-                                     <Target className="h-4 w-4 mr-2" />
-
-
-
-
-
-                                      Expected Salary Range (in pesos)
-
-
-
-                                   </label>
-
-
-
-
-
-                                   {isEditMode ? (
-
-
-
-
-
-                                      <div>
-                                        <div className="grid grid-cols-2 gap-3">
-                                          <div className="relative">
-                                            <span className="absolute left-3 top-1/2 transform -translate-y-1/2 text-purple-300">₱</span>
-                                            <input 
-                                              type="text" 
-                                              placeholder="Min salary" 
-                                              className="w-full bg-black/30 border border-purple-400/50 rounded-lg pl-8 pr-4 py-3 text-white placeholder-purple-300/50 focus:border-purple-400 focus:outline-none focus:ring-2 focus:ring-purple-400/20 transition-all duration-300"
-                                              value={minSalary}
-                                              onChange={(e) => {
-                                                const value = e.target.value.replace(/[^\d,]/g, '');
-                                                setMinSalary(value);
-                                                // Real-time validation
-                                                validateSalaryRange(value, maxSalary);
-                                              }}
-                                            />
-                                          </div>
-                                          <div className="relative">
-                                            <span className="absolute left-3 top-1/2 transform -translate-y-1/2 text-purple-300">₱</span>
-                                            <input 
-                                              type="text" 
-                                              placeholder="Max salary" 
-                                              className="w-full bg-black/30 border border-purple-400/50 rounded-lg pl-8 pr-4 py-3 text-white placeholder-purple-300/50 focus:border-purple-400 focus:outline-none focus:ring-2 focus:ring-purple-400/20 transition-all duration-300"
-                                              value={maxSalary}
-                                              onChange={(e) => {
-                                                const value = e.target.value.replace(/[^\d,]/g, '');
-                                                setMaxSalary(value);
-                                                // Real-time validation
-                                                validateSalaryRange(minSalary, value);
-                                              }}
-                                            />
-                                          </div>
-                                        </div>
-                                        {salaryValidationError && (
-                                          <div className="mt-2 text-red-400 text-sm flex items-center">
-                                            <svg className="w-4 h-4 mr-2" fill="currentColor" viewBox="0 0 20 20">
-                                              <path fillRule="evenodd" d="M18 10a8 8 0 11-16 0 8 8 0 0116 0zm-7 4a1 1 0 11-2 0 1 1 0 012 0zm-1-9a1 1 0 00-1 1v4a1 1 0 102 0V6a1 1 0 00-1-1z" clipRule="evenodd" />
-                                            </svg>
-                                            {salaryValidationError}
-                                          </div>
-                                        )}
-                                      </div>
-
-
-
-                                    ) : (
-
-
-
-                                     <div className="bg-black/20 border border-purple-400/30 rounded-lg px-4 py-3 text-white font-medium">
-
-
-
-
-
-                                        {expectedSalary || 'Not specified'}
-
-
-
-                                     </div>
-
-
-
-
-
-                                   )}
-
-
-
-
-
-                                 </div>
-
-
-
-
-
-
-
-                                 
-                                 
-                                 {/* Mood at Current Employer */}
-
-
-
-
-
-                                 <div className="group">
-
-
-
-
-
-                                   <label className="block text-sm font-medium text-purple-300 mb-2 flex items-center">
-
-
-
-
-
-                                     <Heart className="h-4 w-4 mr-2" />
-
-
-
-
-
-                                     Mood at Current Employer
-
-
-
-
-
-                                   </label>
-
-
-
-
-
-                                   {isEditMode ? (
-
-
-
-
-
-                                     <Select value={currentMood} onValueChange={(value) => setCurrentMood(value)}>
-
-
-
-
-
-                                       <SelectTrigger className="w-full bg-white/5 border-white/20 text-white">
-
-
-
-
-
-                                         <SelectValue placeholder="Select your mood" />
-
-
-
-
-
-                                       </SelectTrigger>
-
-
-
-
-
-                                       <SelectContent className="bg-gray-900 border-gray-700">
-
-
-
-
-
-                                         <SelectItem value="Happy">😀 Happy</SelectItem>
-
-
-
-
-
-                                         <SelectItem value="Satisfied">😌 Satisfied</SelectItem>
-
-
-
-
-
-                                         <SelectItem value="Sad">😢 Sad</SelectItem>
-
-
-
-
-
-                                         <SelectItem value="Undecided">🤔 Undecided</SelectItem>
-
-
-
-
-
-                                       </SelectContent>
-
-
-
-
-
-                                     </Select>
-
-
-
-
-
-                                   ) : (
-
-
-
-
-
-                                     <div className="bg-black/20 border border-purple-400/30 rounded-lg px-4 py-3 text-white font-medium flex items-center">
-
-
-
-
-
-                                       {currentMood ? (
-
-
-
-
-
-                                         <>
-
-
-
-
-
-                                           <span className="mr-2">
-
-
-
-
-
-                                             {currentMood === 'Happy' && '😀'}
-
-
-
-
-
-                                             {currentMood === 'Satisfied' && '😌'}
-
-
-
-
-
-                                             {currentMood === 'Sad' && '😢'}
-
-
-
-
-
-                                             {currentMood === 'Undecided' && '🤔'}
-
-
-
-
-
-                                           </span>
-
-
-
-
-
-                                           {currentMood}
-
-
-
-
-
-                                         </>
-
-
-
-
-
-                                       ) : 'Not specified'}
-
-
-
-                                     </div>
-
-
-
-                                   )}
-
-
-
-
-
-                                 </div>
-
-
-
-
-
-
-
-                                 
-                                 
-                                 {/* Work Status */}
-
-
-
-
-
-                                 <div className="group">
-
-
-
-
-
-                                   <label className="block text-sm font-medium text-purple-300 mb-2 flex items-center">
-
-
-
-
-
-                                     <Briefcase className="h-4 w-4 mr-2" />
-
-
-
-
-
-                                     Work Status
-
-
-
-
-
-                                   </label>
-
-
-
-
-
-                                   {isEditMode ? (
-
-
-
-
-
-                                     <Select value={workStatus} onValueChange={(value) => setWorkStatus(value)}>
-
-
-
-
-
-                                       <SelectTrigger className="w-full bg-white/5 border-white/20 text-white">
-
-
-
-
-
-                                         <SelectValue placeholder="Select work status" />
-
-
-
-
-
-                                       </SelectTrigger>
-
-
-
-
-
-                                       <SelectContent className="bg-gray-900 border-gray-700">
-
-
-
-
-
-                                         {WORK_STATUS_OPTIONS.map(opt => (
-                                           <SelectItem key={opt.value} value={opt.value}>{opt.icon} {opt.label}</SelectItem>
-                                         ))}
-
-
-
-
-
-                                       </SelectContent>
-
-
-
-
-
-                                     </Select>
-
-
-
-
-
-                                   ) : (
-
-
-
-
-
-                                     <div className="bg-black/20 border border-purple-400/30 rounded-lg px-4 py-3 text-white font-medium flex items-center">
-
-
-
-
-
-                                       {workStatus ? (
-
-
-
-
-
-                                         <>
-
-
-
-
-
-                                           <span className="mr-2">{(WORK_STATUS_OPTIONS.find(o => o.value === workStatus)?.icon) || ''}</span>
-
-
-
-
-
-                                           {(WORK_STATUS_OPTIONS.find(o => o.value === workStatus)?.label) || workStatus.replace('-', ' ').replace(/\b\w/g, l => l.toUpperCase())}
-
-
-
-
-
-                                         </>
-
-
-
-
-
-                                       ) : 'Not specified'}
-
-
-
-
-
-                                     </div>
-
-
-
-                                   )}
-
-
-
-                                 </div>
-
-
-
-
-
-
-
-                                 
-                                 
-
-
-
-
-
-
-
-
-                                {/* Preferred Shift */}
-                                <div className="group">
-                                  <label className="block text-sm font-medium text-purple-300 mb-2 flex items-center">
-                                    <Clock className="h-4 w-4 mr-2" />
-                                    Preferred Shift
-                                  </label>
-                                  {isEditMode ? (
-                                    <Select value={preferredShift} onValueChange={(value) => setPreferredShift(value)}>
-                                      <SelectTrigger className="w-full bg-white/5 border-white/20 text-white">
-                                        <SelectValue placeholder="Select preferred shift" />
-                                      </SelectTrigger>
-                                      <SelectContent className="bg-gray-900 border-gray-700">
-                                        <SelectItem value="day">🌞 Day Shift</SelectItem>
-                                        <SelectItem value="night">🌙 Night Shift</SelectItem>
-                                        <SelectItem value="both">🌗 Both Day & Night</SelectItem>
-                                      </SelectContent>
-                                    </Select>
-                                  ) : (
-                                    <div className="bg-black/20 border border-purple-400/30 rounded-lg px-4 py-3 text-white font-medium flex items-center">
-                                      {preferredShift ? (
-                                        <>
-                                          <span className="mr-2">{preferredShift === 'day' ? '🌞' : (preferredShift === 'night' ? '🌙' : (preferredShift === 'both' ? '🌗' : ''))}</span>
-                                          {preferredShift.replace('-', ' ').replace(/\b\w/g, l => l.toUpperCase())}
-                                        </>
-                                      ) : 'Not specified'}
-                                    </div>
-                                  )}
-                                </div>
-
-
-
-
-
-                               {/* Work Setup */}
-                               <div className="group">
-                                 <label className="block text-sm font-medium text-purple-300 mb-2 flex items-center">
-                                   <span className="h-4 w-4 mr-2">🏠</span>
-                                   Work Setup
-                                 </label>
-                                 {isEditMode ? (
-                                   <Select value={workSetup} onValueChange={(value) => setWorkSetup(value)}>
-                                     <SelectTrigger className="w-full bg-white/5 border-white/20 text-white">
-                                       <SelectValue placeholder="Select work setup" />
-                                     </SelectTrigger>
-                                     <SelectContent className="bg-gray-900 border-gray-700">
-                                       <SelectItem value="Work From Office">🏢 Work From Office</SelectItem>
-                                       <SelectItem value="Work From Home">🏠 Work From Home</SelectItem>
-                                       <SelectItem value="Hybrid">🔁 Hybrid</SelectItem>
-                                       <SelectItem value="Any">✨ Any</SelectItem>
-                                     </SelectContent>
-                                   </Select>
-                                 ) : (
-                                   <div className="bg-black/20 border border-purple-400/30 rounded-lg px-4 py-3 text-white font-medium flex items-center">
-                                     {workSetup ? (
-                                       <>
-                                         <span className="mr-2">{workSetup === 'Work From Office' ? '🏢' : (workSetup === 'Work From Home' ? '🏠' : (workSetup === 'Hybrid' ? '🔁' : (workSetup === 'Any' ? '✨' : '')))}</span>
-                                         {workSetup}
-                                       </>
-                                     ) : 'Not specified'}
-                                   </div>
-                                 )}
-                               </div>
-
-
-
-
-
-                             </div>
-
-
-
-
-
-                           </div>
-
-
-
-
-
-                           </div>
-
-
-
-                         </div>
-
-
-
-                       </div>
-
-
-
-                       
-
-                       
-                       
-                       {/* Fun Status Summary */}
-
-
-
-
-
-                       {false && (
-
-
-
-
-
-                         <div className="mt-8 p-6 bg-gradient-to-r from-cyan-500/10 via-purple-500/10 to-pink-500/10 border border-white/20 rounded-xl backdrop-blur-sm">
-
-
-
-
-
-                           <div className="text-center">
-
-
-
-
-
-                             <h3 className="text-lg font-semibold text-white mb-4 flex items-center justify-center">
-
-
-
-
-
-                               <Star className="h-5 w-5 mr-2 text-yellow-400 animate-pulse" />
-
-
-
-
-
-                               Work Status Overview
-
-
-
-
-
-                               <Star className="h-5 w-5 ml-2 text-yellow-400 animate-pulse" />
-
-
-
-
-
-                             </h3>
-
-
-
-
-
-                             <div className="grid grid-cols-1 md:grid-cols-3 gap-4 text-sm">
-
-
-
-
-
-                               <div className="bg-black/20 rounded-lg p-3 border border-cyan-400/30">
-
-
-
-
-
-                                 <div className="text-cyan-300 font-medium">Current Role</div>
-
-
-
-
-
-                                 <div className="text-white">{currentPosition || 'Not specified'}</div>
-
-
-
-
-
-                               </div>
-
-
-
-
-
-                               <div className="bg-black/20 rounded-lg p-3 border border-purple-400/30">
-
-
-
-
-
-                                 <div className="text-purple-300 font-medium">Company</div>
-
-
-
-
-
-                                 <div className="text-white">{currentEmployer || 'Not specified'}</div>
-
-
-
-
-
-                               </div>
-
-
-
-
-
-                               <div className="bg-black/20 rounded-lg p-3 border border-pink-400/30">
-
-
-
-
-
-                                 <div className="text-pink-300 font-medium">Mood</div>
-
-
-
-
-
-                                 <div className="text-white">{currentMood || 'Not specified'}</div>
-
-
-
-
-
-                               </div>
-
-
-
-                               <div className="bg-black/20 rounded-lg p-3 border border-pink-400/30">
-
-
-
-                                 <div className="text-pink-300 font-medium">Work Setup</div>
-
-
-
-                                 <div className="text-white">{workSetup || 'Not specified'}</div>
-
-
-
-                               </div>
-
-
-
-                             </div>
-
-
-
-
-
-                           </div>
-
-
-
-
-
-                         </div>
-
-
-
-
-
-                       )}
-
-
-
-
-
-                     </CardContent>
-
-
-
-
-
-                   </Card>
-
-
-
-
-
-                 </div>
-
-
-
-
-
-                  )}
-
-
-
-
-
-
-
-                  {/* Resume Section */}
-
-
-
-
-
-                  {activeSection === 'resume' && (
-
-
-
-
-
-                     <div className="max-w-6xl w-full">
-
-                       {/* Resume Header with User Info and Actions */}
-
-                       <motion.div
-
-                         initial={{ opacity: 0, y: 20 }}
-
-                         animate={{ opacity: 1, y: 0 }}
-
-                         className="mb-8"
-
-                       >
-
-                         <div className="space-y-6">
-
-                           {/* Main Header */}
-
-                           <div className="flex flex-col lg:flex-row lg:items-center lg:justify-between gap-6">
-
-                             <div className="flex-1">
-
-                               <div className="flex items-center gap-3 mb-3">
-
-                                 <FileText className="w-8 h-8 text-blue-400" />
-
-                                 <div>
-
-                                   <h1 className="text-3xl lg:text-4xl font-bold text-white mb-1">{headerInfo.name}'s Resume</h1>
-
-                                   <div className="text-gray-300 text-sm">
-
-                                     <span className="font-bold">Total Views:</span> {resume.viewCount} • <span className="font-bold">Created:</span> {new Date(resume.createdAt).toLocaleDateString()} • <span className="font-bold">Template:</span> {resume.template || 'Default'}
-
-                                   </div>
-
-                                 </div>
-
-                               </div>
-
-                             </div>
-
-                             
-                             
-                             <div className="flex flex-col sm:flex-row gap-3 relative z-10">
-
-                               {isOwner ? (
-
-                                 <Button
-
-                                   variant="outline"
-
-                                   className="border-white/20 text-white hover:bg-white/10 transition-all duration-200 cursor-pointer relative z-20"
-
-                                   onClick={(e) => {
-
-                                     e.preventDefault();
-
-                                     e.stopPropagation();
-
-                                     console.log('Edit Resume button clicked!');
-
-                                     editResume();
-
-                                   }}
-
-                                   style={{ pointerEvents: 'auto' }}
-
-                                 >
-
-                                   <Pencil className="h-4 w-4 mr-2" />
-
-                                   Edit Resume
-
-                                 </Button>
-
-                               ) : null}
-
-                               <Button
-
-                                 variant="outline"
-
-                                 className="border-white/20 text-white hover:bg-white/10 transition-all duration-200 relative share-dropdown cursor-pointer z-20"
-
-                                 onClick={(e) => {
-
-                                   e.preventDefault();
-
-                                   e.stopPropagation();
-
-                                   console.log('Share button clicked!');
-
-                                   setIsShareOpen(!isShareOpen);
-
-                                 }}
-
-                                 style={{ pointerEvents: 'auto' }}
-
-                               >
-
-                                 <Share2 className="h-4 w-4 mr-2" />
-
-                                 Share
-
-                                 <ChevronDown className="h-4 w-4 ml-2" />
-
-                                 
-                                 
-                                 {/* Share Dropdown Menu */}
-
-                                 {isShareOpen && (
-
-                                   <div className="absolute top-full right-0 mt-2 w-64 bg-black/90 border border-white/20 rounded-lg shadow-xl backdrop-blur-sm z-50 share-dropdown">
-
-                                     <div className="p-2 space-y-1">
-
-                                       {/* Native Share (if available) */}
-
-                                       {typeof navigator !== 'undefined' && 'share' in navigator && (
-
-                                         <div
-
-                                           onClick={() => shareResume()}
-
-                                           className="w-full flex items-center gap-3 px-3 py-2 text-white hover:bg-white/10 rounded-md transition-colors text-left cursor-pointer"
-
-                                         >
-
-                                           <Share2 className="h-4 w-4 text-blue-400" />
-
-                                           <span>Share via...</span>
-
-                                         </div>
-
-                                       )}
-
-                                       
-                                       
-                                       {/* Facebook */}
-
-                                       <div
-
-                                         onClick={() => shareResume('facebook')}
-
-                                         className="w-full flex items-center gap-3 px-3 py-2 text-white hover:bg-white/10 rounded-md transition-colors text-left cursor-pointer"
-
-                                       >
-
-                                         <Facebook className="h-4 w-4 text-blue-600" />
-
-                                         <span>Share on Facebook</span>
-
-                                       </div>
-
-                                       
-                                       
-                                       {/* X (Twitter) */}
-
-                                       <div
-
-                                         onClick={() => shareResume('twitter')}
-
-                                         className="w-full flex items-center gap-3 px-3 py-2 text-white hover:bg-white/10 rounded-md transition-colors text-left cursor-pointer"
-
-                                       >
-
-                                         <Twitter className="h-4 w-4 text-blue-400" />
-
-                                         <span>Share on X (Twitter)</span>
-
-                                       </div>
-
-                                       
-                                       
-                                       {/* LinkedIn */}
-
-                                       <div
-
-                                         onClick={() => shareResume('linkedin')}
-
-                                         className="w-full flex items-center gap-3 px-3 py-2 text-white hover:bg-white/10 rounded-md transition-colors text-left cursor-pointer"
-
-                                       >
-
-                                         <Linkedin className="h-4 w-4 text-blue-700" />
-
-                                         <span>Share on LinkedIn</span>
-
-                                       </div>
-
-                                       
-                                       
-                                       {/* Instagram */}
-
-                                       <div
-
-                                         onClick={() => shareResume('instagram')}
-
-                                         className="w-full flex items-center gap-3 px-3 py-2 text-white hover:bg-white/10 rounded-md transition-colors text-left cursor-pointer"
-
-                                       >
-
-                                         <Instagram className="h-4 w-4 text-pink-500" />
-
-                                         <span>Copy URL for Instagram</span>
-
-                                       </div>
-
-                                       
-                                       
-                                       {/* Copy URL */}
-
-                                       <div
-
-                                         onClick={() => shareResume('copy')}
-
-                                         className="w-full flex items-center gap-3 px-3 py-2 text-white hover:bg-white/10 rounded-md transition-colors text-left cursor-pointer"
-
-                                       >
-
-                                         <Copy className="h-4 w-4 text-green-400" />
-
-                                         <span>Copy URL</span>
-
-                                       </div>
-
-                                     </div>
-
-                                   </div>
-
-                                 )}
-
-                               </Button>
-
-                               <Button
-
-                                 onClick={(e) => {
-
-                                   e.preventDefault();
-
-                                   e.stopPropagation();
-
-                                   console.log('Export PDF button clicked!');
-
-                                   exportToPDF();
-
-                                 }}
-
-                                 disabled={exporting}
-
-                                 className="bg-gradient-to-r from-green-500 to-green-600 hover:from-green-600 hover:to-green-700 text-white shadow-lg shadow-green-500/25 transition-all duration-200 cursor-pointer relative z-20"
-
-                                 style={{ pointerEvents: 'auto' }}
-
-                               >
-
-                                 <Download className="h-4 w-4 mr-2" />
-
-                                 {exporting ? 'Exporting...' : 'Export PDF'}
-
-                               </Button>
-
-                             </div>
-
-                           </div>
-
-                         </div>
-
-                       </motion.div>
-
-
-
-                      {/* Resume Content */}
-
-                <div 
-
-
-
-                  id="resume-content"
-
-
-
-
-
-                        className="bg-white rounded-lg shadow-2xl p-4 sm:p-6 lg:p-8 max-w-6xl w-full mx-auto text-gray-900 [&_*]:text-gray-900 [&_h1]:text-gray-900 [&_h2]:text-gray-900 [&_h3]:text-gray-900 [&_p]:text-gray-700 [&_li]:text-gray-700 [&_span]:text-gray-700 [&_.text-gray-700]:text-gray-700 [&_.text-gray-600]:text-gray-600 [&_text-gray-500]:text-gray-500 [&_.text-gray-900]:text-gray-900"
-
-                  style={{
-
-
-
-
-
-                    fontFamily: template.fontFamily,
-
-
-
-
-
-                    color: '#1f2937'
-
-
-
-
-
-                  }}
-
-
-
-
-
-                >
-
-
-
-
-
-            {/* Header */}
-
-
-
-
-
-            <div className="text-center mb-8">
-
-
-
-
-
-
-
-
-
-              <h1 
-
-
-
-
-
-                className="text-2xl font-bold mb-2 text-gray-900"
-
-
-
-                style={{ color: template.primaryColor || '#1f2937' }}
-
-
-
-
-
-              >
-
-
-
-
-
-                {headerInfo.name}
-
-
-
-
-
-              </h1>
-
-
-
-
-
-              <p 
-
-
-
-
-
-                className="text-lg font-semibold mb-4 text-gray-800"
-
-
-
-                style={{ color: template.secondaryColor || '#374151' }}
-
-
-
-
-
-              >
-
-
-
-
-
-                {headerInfo.title}
-
-
-
-
-
-              </p>
-
-
-
-
-
-              <div className="flex flex-wrap justify-center gap-3 sm:gap-4 text-sm text-gray-600">
-
-
-
-
-
-                {/* Email hidden for confidentiality */}
-                {/* {headerInfo.email && (
-
-
-
-
-
-                  <div className="flex items-center gap-1 hover:text-purple-600 transition-colors">
-
-
-
-
-
-                    <Mail className="h-4 w-4" />
-
-
-
-
-
-                    <span className="break-all">{headerInfo.email}</span>
-
-
-
-
-
-                  </div>
-
-
-
-
-
-                )} */}
-
-
-
-
-
-                {/* Phone hidden for confidentiality */}
-                {/* {headerInfo.phone && (
-
-
-
-
-
-                  <div className="flex items-center gap-1 hover:text-blue-600 transition-colors">
-
-
-
-
-
-                    <Phone className="h-4 w-4" />
-
-
-
-
-
-                    <span className="break-all">{headerInfo.phone}</span>
-
-
-
-
-
-                  </div>
-
-
-
-
-
-                )} */}
-
-
-
-
-
-                {headerInfo.location && (
-
-
-
-
-
-                  <div className="flex items-center gap-1 hover:text-green-600 transition-colors">
-
-
-
-
-
-                    <MapPin className="h-4 w-4" />
-
-
-
-
-
-                    <span className="break-all">{headerInfo.location}</span>
-
-
-
-
-
-                  </div>
-
-
-
-
-
-                )}
-
-
-
-
-
-              </div>
-
-
-
-
-
-            </div>
-
-
-
-
-
-
-
-
-
-            {/* Enhanced Section Headers */}
-
-
-
-            {resumeData.summary && (
-
-
-
-
-
-              <div className="mb-6">
-
-
-
-
-
-                <div className="flex items-center gap-2 mb-3">
-
-
-
-
-
-                  <div className="w-1 h-6 bg-gradient-to-b from-purple-500 to-blue-500 rounded-full"></div>
-
-
-
-
-
-                  <h2 
-
-
-
-
-
-                    className="text-lg font-semibold text-gray-900"
-
-
-
-
-
-                    style={{ color: template.primaryColor || '#1f2937' }}
-
-
-
-
-
-                  >
-
-
-
-
-
-                    Professional Summary
-
-
-
-
-
-                  </h2>
-
-
-
-
-
-                </div>
-
-
-
-
-
-                <p className="text-gray-700 leading-relaxed pl-3 border-l-2 border-gray-200">{resumeData.summary}</p>
-
-
-
-
-
-              </div>
-
-
-
-
-
-            )}
-
-
-
-
-
-
-
-
-
-            {/* Enhanced Experience Section */}
-
-
-
-            {resumeData.experience && resumeData.experience.length > 0 && (
-
-
-
-              <div className="mb-6">
-
-
-
-
-
-                <div className="flex items-center gap-2 mb-3">
-
-
-
-
-
-                  <div className="w-1 h-6 bg-gradient-to-b from-green-500 to-blue-500 rounded-full"></div>
-
-
-
-
-
-                  <h2 
-
-
-
-
-
-                    className="text-lg font-semibold text-gray-900"
-
-
-
-
-
-                    style={{ color: template.primaryColor || '#1f2937' }}
-
-
-
-
-
-                  >
-
-
-
-
-
-                    Work Experience
-
-
-
-
-
-                  </h2>
-
-
-
-
-
-                </div>
-
-
-
-
-
-                <div className="space-y-4">
-
-
-
-
-
-                  {resumeData.experience.map((exp: any, index: number) => (
-
-
-
-
-
-                    <div key={index} className="border-l-4 pl-4 hover:border-l-4 hover:border-purple-500 transition-all duration-200" style={{ borderColor: template.secondaryColor || '#6b7280' }}>
-
-
-
-
-
-                      <div className="flex justify-between items-start mb-2">
-
-
-
-
-
-                        <h3 className="font-semibold text-gray-900">{exp.title}</h3>
-
-
-
-
-
-                        <span className="text-sm text-gray-500 bg-gray-100 px-2 py-1 rounded-full">{exp.duration}</span>
-
-
-
-
-
-                      </div>
-
-
-
-
-
-                      <p className="text-gray-600 mb-2 font-medium">{exp.company}</p>
-
-
-
-
-
-                      {Array.isArray(exp.achievements) && exp.achievements.length > 0 && (
-
-
-
-
-
-                        <ul className="list-disc list-inside space-y-1 text-sm text-gray-700">
-
-
-
-
-
-                          {exp.achievements.map((achievement: string, idx: number) => (
-
-
-
-
-
-                            <li key={idx} className="hover:text-gray-900 transition-colors">{achievement}</li>
-
-
-
-
-
-                          ))}
-
-
-
-
-
-                        </ul>
-
-
-
-
-
-                      )}
-
-
-
-
-
-                    </div>
-
-
-
-
-
-                  ))}
-
-
-
-
-
-                </div>
-
-
-
-
-
-              </div>
-
-
-
-
-
-            )}
-
-
-
-
-
-
-
-
-
-            {/* Skills */}
-
-
-
-
-
-            {resumeData.skills && (
-
-
-
-              <div className="mb-6">
-
-
-
-                <div className="flex items-center gap-2 mb-3">
-
-
-
-
-
-                  <div className="w-1 h-6 bg-gradient-to-b from-yellow-500 to-orange-500 rounded-full"></div>
-
-
-
-
-
-                  <h2 
-
-
-
-
-
-                    className="text-lg font-semibold text-gray-900"
-
-
-
-
-
-                    style={{ color: template.primaryColor || '#1f2937' }}
-
-
-
-
-
-                  >
-
-
-
-
-
-                    Skills
-
-
-
-
-
-                  </h2>
-
-
-
-
-
-                </div>
-
-
-
-
-
-                <div className="grid grid-cols-1 md:grid-cols-3 gap-6">
-
-
-
-
-
-                  {resumeData.skills.technical && resumeData.skills.technical.length > 0 && (
-
-
-
-
-
-                    <div>
-
-
-
-
-
-                      <h3 className="font-medium text-gray-900 mb-3">Technical Skills</h3>
-
-
-
-
-
-                      <div className="flex flex-wrap gap-2">
-
-
-
-
-
-                        {resumeData.skills.technical.map((skill: string, index: number) => (
-
-
-
-
-
-                          <Badge 
-
-
-
-
-
-                            key={index} 
-
-
-
-
-
-                            variant="secondary" 
-
-
-
-
-
-                            style={{ backgroundColor: template.secondaryColor || '#6b7280', color: 'white' }}
-
-
-
-
-
-                            className="text-xs px-2 py-1"
-
-
-
-
-
-                          >
-
-
-
-
-
-                            {skill}
-
-
-
-
-
-                          </Badge>
-
-
-
-
-
-                        ))}
-
-
-
-
-
-                      </div>
-
-
-
-
-
-                    </div>
-
-
-
-
-
-                  )}
-
-
-
-
-
-                  {resumeData.skills.soft && resumeData.skills.soft.length > 0 && (
-
-
-
-
-
-                    <div>
-
-
-
-
-
-                      <h3 className="font-medium text-gray-900 mb-3">Soft Skills</h3>
-
-
-
-
-
-                      <div className="flex flex-wrap gap-2">
-
-
-
-
-
-                        {resumeData.skills.soft.map((skill: string, index: number) => (
-
-
-
-
-
-                          <Badge 
-
-
-
-
-
-                            key={index} 
-
-
-
-
-
-                            variant="outline" 
-
-
-
-
-
-                            className="text-gray-700 border-gray-300 text-xs px-2 py-1"
-
-
-
-
-
-                          >
-
-
-
-
-
-                            {skill}
-
-
-
-
-
-                          </Badge>
-
-
-
-
-
-                        ))}
-
-
-
-
-
-                      </div>
-
-
-
-
-
-                    </div>
-
-
-
-
-
-                  )}
-
-
-
-
-
-                   {resumeData.skills.languages && Array.isArray(resumeData.skills.languages) && resumeData.skills.languages.length > 0 && (
-
-
-
-
-
-                    <div>
-
-
-
-
-
-                      <h3 className="font-medium text-gray-900 mb-3">Languages</h3>
-
-
-
-
-
-                      <div className="flex flex-wrap gap-2">
-
-
-
-
-
-                        {resumeData.skills.languages.map((language: string, index: number) => (
-
-
-
-
-
-                          <Badge 
-
-
-
-
-
-                            key={index} 
-
-
-
-
-
-                            variant="outline" 
-
-
-
-
-
-                            className="text-gray-700 border-gray-300 text-xs px-2 py-1"
-
-
-
-
-
-                          >
-
-
-
-
-
-                            {language}
-
-
-
-
-
-                          </Badge>
-
-
-
-
-
-                        ))}
-
-
-
-
-
-                      </div>
-
-
-
-
-
-                    </div>
-
-
-
-
-
-                  )}
-
-
-
-
-
-                </div>
-
-
-
-
-
-              </div>
-
-
-
-
-
-            )}
-
-
-
-
-
-
-
-
-
-            {/* Education */}
-
-
-
-
-
-            {resumeData.education && resumeData.education.length > 0 && (
-
-
-
-
-
-              <div className="mb-6">
-
-
-
-                <div className="flex items-center gap-2 mb-3">
-
-
-
-                  <div className="w-1 h-6 bg-gradient-to-b from-indigo-500 to-purple-500 rounded-full"></div>
-
-
-
-
-
-                  <h2 
-
-
-
-
-
-                    className="text-lg font-semibold text-gray-900"
-
-
-
-
-
-                    style={{ color: template.primaryColor || '#1f2937' }}
-
-
-
-
-
-                  >
-
-
-
-
-
-                    Education
-
-
-
-
-
-                  </h2>
-
-
-
-
-
-                </div>
-
-
-
-
-
-                <div className="space-y-4">
-
-
-
-
-
-                  {resumeData.education.map((edu: any, index: number) => (
-
-
-
-
-
-                    <div key={index} className="border-l-4 pl-4 hover:border-l-4 hover:border-indigo-500 transition-all duration-200" style={{ borderColor: template.secondaryColor || '#6b7280' }}>
-
-
-
-
-
-                      <div className="flex justify-between items-start mb-2">
-
-
-
-
-
-                        <h3 className="font-semibold text-gray-900">{edu.degree}</h3>
-
-
-
-
-
-                        <span className="text-sm text-gray-500 bg-gray-100 px-2 py-1 rounded-full">{edu.year}</span>
-
-
-
-
-
-                      </div>
-
-
-
-
-
-                      <p className="text-gray-600 mb-2 font-medium">{edu.institution}</p>
-
-
-
-
-
-                      {edu.highlights && edu.highlights.length > 0 && (
-
-
-
-
-
-                        <ul className="list-disc list-inside space-y-1 text-sm text-gray-700">
-
-
-
-
-
-                          {edu.highlights.map((highlight: string, idx: number) => (
-
-
-
-
-
-                            <li key={idx} className="hover:text-gray-900 transition-colors">{highlight}</li>
-
-
-
-
-
-                          ))}
-
-
-
-
-
-                        </ul>
-
-
-
-
-
-                      )}
-
-
-
-
-
-                    </div>
-
-
-
-
-
-                  ))}
-
-
-
-
-
-                </div>
-
-
-
-
-
-              </div>
-
-
-
-
-
-            )}
-
-
-
-
-
-
-
-
-
-            {/* Certifications */}
-
-
-
-
-
-                   {resumeData.certifications && Array.isArray(resumeData.certifications) && resumeData.certifications.length > 0 && (
-
-
-
-
-
-              <div className="mb-6">
-
-
-
-
-
-                <div className="flex items-center gap-2 mb-3">
-
-
-
-                  <div className="w-1 h-6 bg-gradient-to-b from-yellow-500 to-orange-500 rounded-full"></div>
-
-
-
-                  <h2 
-
-
-
-
-
-                    className="text-lg font-semibold text-gray-900"
-
-
-
-
-
-                    style={{ color: template.primaryColor || '#1f2937' }}
-
-
-
-
-
-                  >
-
-
-
-
-
-                    Certifications
-
-
-
-
-
-                  </h2>
-
-
-
-
-
-                </div>
-
-
-
-
-
-                <div className="space-y-2">
-
-
-
-
-
-                  {resumeData.certifications.map((cert: string, index: number) => (
-
-
-
-
-
-                    <div key={index} className="flex items-center gap-2 hover:bg-gray-50 p-2 rounded-lg transition-colors">
-
-
-
-
-
-                      <Award className="h-4 w-4 text-gray-500" />
-
-
-
-
-
-                      <span className="text-gray-700">{cert}</span>
-
-
-
-
-
-                    </div>
-
-
-
-
-
-                  ))}
-
-
-
-
-
-                </div>
-
-
-
-
-
-              </div>
-
-
-
-
-
-            )}
-
-
-
-
-
-
-
-
-
-            {/* Projects */}
-
-
-
-
-
-            {resumeData.projects && resumeData.projects.length > 0 && (
-
-
-
-
-
-              <div className="mb-6">
-
-
-
-
-
-                <div className="flex items-center gap-2 mb-3">
-
-
-
-
-
-                  <div className="w-1 h-6 bg-gradient-to-b from-teal-500 to-green-500 rounded-full"></div>
-
-
-
-                  <h2 
-
-
-
-                    className="text-lg font-semibold text-gray-900"
-
-
-
-
-
-                    style={{ color: template.primaryColor || '#1f2937' }}
-
-
-
-
-
-                  >
-
-
-
-
-
-                    Projects
-
-
-
-
-
-                  </h2>
-
-
-
-
-
-                </div>
-
-
-
-
-
-                <div className="space-y-4">
-
-
-
-
-
-                  {resumeData.projects.map((project: any, index: number) => (
-
-
-
-
-
-                    <div key={index} className="border-l-4 pl-4 hover:border-l-4 hover:border-teal-500 transition-all duration-200" style={{ borderColor: template.secondaryColor || '#6b7280' }}>
-
-
-
-
-
-                      <h3 className="font-semibold text-gray-900 mb-2">{project.title}</h3>
-
-
-
-
-
-                      <p className="text-gray-600 mb-2">{project.description}</p>
-
-
-
-
-
-                   {project.technologies && Array.isArray(project.technologies) && project.technologies.length > 0 && (
-
-
-
-
-
-                        <div className="mb-2">
-
-
-
-
-
-                          <span className="text-sm font-medium text-gray-700">Technologies: </span>
-
-
-
-
-
-                          <div className="flex flex-wrap gap-1 mt-1">
-
-
-
-
-
-                            {project.technologies.map((tech: string, idx: number) => (
-
-
-
-
-
-                              <Badge key={idx} variant="outline" className="text-gray-700 border-gray-300 text-xs">
-
-
-
-
-
-                                {tech}
-
-
-
-
-
-                              </Badge>
-
-
-
-
-
-                            ))}
-
-
-
-
-
-                          </div>
-
-
-
-
-
-                        </div>
-
-
-
-
-
-                      )}
-
-
-
-
-
-                       {project.impact && Array.isArray(project.impact) && project.impact.length > 0 && (
-
-
-
-
-
-                        <ul className="list-disc list-inside space-y-1 text-sm text-gray-700">
-
-
-
-
-
-                          {project.impact.map((impact: string, idx: number) => (
-
-
-
-
-
-                            <li key={idx} className="hover:text-gray-900 transition-colors">{impact}</li>
-
-
-
-
-
-                          ))}
-
-
-
-
-
-                        </ul>
-
-
-
-
-
-                      )}
-
-
-
-
-
-                    </div>
-
-
-
-
-
-                  ))}
-
-
-
-
-
-                </div>
-
-
-
-
-
-              </div>
-
-
-
-
-
-            )}
-
-
-
-
-
-
-
-
-
-            {/* Achievements */}
-
-
-
-
-
-            {resumeData.achievements && resumeData.achievements.length > 0 && (
-
-
-
-
-
-              <div className="mb-6">
-
-
-
-
-
-                <div className="flex items-center gap-2 mb-3">
-
-
-
-
-
-                  <div className="w-1 h-6 bg-gradient-to-b from-pink-500 to-red-500 rounded-full"></div>
-
-
-
-
-
-                  <h2 
-
-
-
-                    className="text-lg font-semibold text-gray-900"
-
-
-
-                    style={{ color: template.primaryColor || '#1f2937' }}
-
-
-
-
-
-                  >
-
-
-
-
-
-                    Achievements
-
-
-
-
-
-                  </h2>
-
-
-
-
-
-                </div>
-
-
-
-
-
-                <div className="space-y-2">
-
-
-
-
-
-                  {resumeData.achievements.map((achievement: string, index: number) => (
-
-
-
-
-
-                    <div key={index} className="flex items-center gap-2 hover:bg-gray-50 p-2 rounded-lg transition-colors">
-
-
-
-
-
-                      <Star className="h-4 w-4 text-gray-500" />
-
-
-
-
-
-                      <span className="text-gray-700">{achievement}</span>
-
-
-
-
-
-                    </div>
-
-
-
-
-
-                  ))}
-
-
-
-
-
-                </div>
-
-
-
-
-
-              </div>
-
-
-
-
-
-            )}
-
-
-
-
-
-                </div>
-
-                </div>
-
-
-
-                  )}
-
-
-
-
-
-
-
-
-
-                  {/* AI Analysis Section */}
-
-
-
-
-
-                  {activeSection === 'analysis' && (
-
-
-
-
-
-                                     <div className="max-w-6xl w-full">
-
-
-
-
-
-                      {/* AI Analysis Header */}
-
-                      <motion.div
-
-                        initial={{ opacity: 0, y: -20 }}
-
-                        animate={{ opacity: 1, y: 0 }}
-
-                        transition={{ duration: 0.5 }}
-
-                        className="mb-8"
-
-                      >
-
-                        <div className="flex items-center space-x-4">
-
-                          <div className="flex items-center justify-center w-16 h-16">
-
-                            <BarChart3 className="w-8 h-8 text-purple-400" />
-
-                          </div>
-
-                          <div>
-
-                            <h1 className="text-4xl font-bold text-white mb-2 bg-gradient-to-r from-orange-400 to-red-500 bg-clip-text text-transparent">
-
-                              AI Resume Analysis
-
-                            </h1>
-
-                            <p className="text-gray-300 text-lg">
-
-                              AI-powered insights and recommendations for your resume
-
-                            </p>
-
-                          </div>
-
-                        </div>
-
-                      </motion.div>
-
-                  {analysisLoading && (
-
-
-
-
-
-                    <div className="text-center text-gray-300 py-12">Loading analysis...</div>
-
-
-
-
-
-                  )}
-
-
-
-
-
-                  {!analysisLoading && !analysis && !analysisError && (
-
-
-
-
-
-                    <div className="text-center text-gray-300 py-12">
-
-
-
-
-
-                      <div className="max-w-md mx-auto">
-                        <div className="mb-6">
-                          <FileText className="w-16 h-16 text-gray-400 mx-auto mb-4" />
-                          <h3 className="text-xl font-semibold text-white mb-2">No AI Analysis Yet</h3>
-                          <p className="text-gray-300 mb-6">
-                            Start building your resume to get your AI Analysis
-                          </p>
-                        </div>
-                        <Button 
-                          onClick={() => router.push('/resume-builder')}
-                          className="bg-gradient-to-r from-cyan-500 to-blue-600 hover:from-cyan-600 hover:to-blue-700 text-white px-6 py-3 rounded-lg font-medium transition-all duration-300 transform hover:scale-105"
-                        >
-                          <FileText className="w-4 h-4 mr-2" />
-                          Go to Resume Builder
-                        </Button>
-                      </div>
-
-
-
-
-
-                    </div>
-
-
-
-
-
-                  )}
-
-
-
-
-
-                  {analysisError && (
-
-
-
-
-
-                    <div className="text-center text-red-400 py-12">{analysisError}</div>
-
-
-
-
-
-                  )}
-
-
-
-
-
-                  {analysis && (
-
-
-
-
-
-                    <div className="grid grid-cols-1 lg:grid-cols-3 gap-6">
-
-
-
-
-
-                                                                                           <Card className="glass-card border-cyan-500/30 bg-gradient-to-br from-cyan-500/5 to-blue-500/5">
-
-
-
-
-
-                          <CardHeader>
-
-
-
-
-
-                            <CardTitle className="text-cyan-400">Overall Score</CardTitle>
-
-
-
-
-
-                          </CardHeader>
-
-
-
-
-
-                                                                                                           <CardContent className="max-h-56 min-h-56 flex flex-col">
-
-
-
-
-
-                             <div className="text-4xl font-bold text-white mb-4">{analysis.overallScore ?? 'N/A'}</div>
-
-
-
-
-
-                             <div className="grid grid-cols-2 gap-3">
-
-
-
-
-
-                               <div className="p-3 rounded-lg bg-cyan-500/10 border border-cyan-400/20">
-
-
-
-
-
-                                 <div className="text-cyan-400 font-medium text-sm mb-1">ATS</div>
-
-
-
-
-
-                                 <div className="text-white font-semibold text-lg">{analysis.atsCompatibility ?? '—'}</div>
-
-
-
-
-
-                               </div>
-
-
-
-
-
-                               <div className="p-3 rounded-lg bg-cyan-500/10 border border-cyan-400/20">
-
-
-
-
-
-                                 <div className="text-cyan-400 font-medium text-sm mb-1">Content</div>
-
-
-
-
-
-                                 <div className="text-white font-semibold text-lg">{analysis.contentQuality ?? '—'}</div>
-
-
-
-
-
-                               </div>
-
-
-
-
-
-                               <div className="p-3 rounded-lg bg-cyan-500/10 border border-cyan-400/20">
-
-
-
-
-
-                                 <div className="text-cyan-400 font-medium text-sm mb-1">Presentation</div>
-
-
-
-
-
-                                 <div className="text-white font-semibold text-lg">{analysis.professionalPresentation ?? '—'}</div>
-
-
-
-
-
-                               </div>
-
-
-
-
-
-                               <div className="p-3 rounded-lg bg-cyan-500/10 border border-cyan-400/20">
-
-
-
-
-
-                                 <div className="text-cyan-400 font-medium text-sm mb-1">Alignment</div>
-
-
-
-
-
-                                 <div className="text-white font-semibold text-lg">{analysis.skillsAlignment ?? '—'}</div>
-
-
-
-
-
-                               </div>
-
-
-
-
-
-                             </div>
-
-
-
-
-
-                           </CardContent>
-
-
-
-
-
-                        </Card>
-
-
-
-
-
-
-
-
-
-                                             <Card className="glass-card border-purple-500/30 bg-gradient-to-br from-purple-500/5 to-pink-500/5">
-
-
-
-                         <CardHeader>
-
-
-
-
-
-                           <CardTitle className="text-purple-400">Improved Summary</CardTitle>
-
-
-
-
-
-                         </CardHeader>
-
-
-
-
-
-                                                                                                      <CardContent data-card="improved-summary" className="text-gray-300 text-sm max-h-56 overflow-y-auto [&::-webkit-scrollbar]:w-3 [&::-webkit-scrollbar-track]:bg-purple-500/20 [&::-webkit-scrollbar-thumb]:bg-purple-500/60 [&::-webkit-scrollbar-thumb]:rounded-full [&::-webkit-scrollbar-thumb]:hover:bg-purple-500/80">
-
-
-
-
-
-                             <div className="leading-loose space-y-4">
-
-
-
-
-
-                               {analysis.improvedSummary ? (
-
-
-
-
-
-                                 <div className="whitespace-pre-line">{analysis.improvedSummary}</div>
-
-
-
-
-
-                               ) : (
-
-
-
-
-
-                                 '—'
-
-
-
-
-
-                               )}
-
-
-
-
-
-                             </div>
-
-
-
-
-
-                           </CardContent>
-
-
-
-
-
-                       </Card>
-
-
-
-
-
-
-
-
-
-                       <Card className="glass-card border-green-500/30">
-
-
-
-                         <CardHeader>
-
-
-
-                           <CardTitle className="text-green-400">Key Strengths</CardTitle>
-
-
-
-
-
-                         </CardHeader>
-
-
-
-
-
-                                                                                                       <CardContent data-card="key-strengths" className="max-h-56 overflow-y-auto [&::-webkit-scrollbar]:w-3 [&::-webkit-scrollbar-track]:bg-green-500/20 [&::-webkit-scrollbar-thumb]:bg-green-500/60 [&::-webkit-scrollbar-thumb]:rounded-full [&::-webkit-scrollbar-thumb]:hover:bg-green-500/80">
-
-
-
-
-
-                            {Array.isArray(analysis.keyStrengths) && analysis.keyStrengths.length > 0 ? (
-
-
-
-
-
-                              <div className="space-y-2">
-
-
-
-
-
-                                <div className="space-y-2">
-
-
-
-
-
-                                  {analysis.keyStrengths.map((s: string, i: number) => (
-
-
-
-
-
-                                    <div
-
-
-
-
-
-                                      key={i}
-
-
-
-
-
-                                      className="p-3 rounded-lg bg-green-500/10 border border-green-400/20 text-sm text-gray-200 leading-relaxed"
-
-
-
-
-
-                                    >
-
-
-
-
-
-                                      {s}
-
-
-
-
-
-                                    </div>
-
-
-
-
-
-                                  ))}
-
-
-
-
-
-                                </div>
-
-                                {/* Preferred Shift */}
-                                <div className="group mt-6">
-                                  <label className="block text-sm font-medium text-purple-300 mb-2 flex items-center">
-                                    <Clock className="h-4 w-4 mr-2" />
-                                    Preferred Shift
-                                  </label>
-                                  {isEditMode ? (
-                                    <Select value={preferredShift} onValueChange={(value) => setPreferredShift(value)}>
-                                      <SelectTrigger className="w-full bg-white/5 border-white/20 text-white">
-                                        <SelectValue placeholder="Select preferred shift" />
-                                      </SelectTrigger>
-                                      <SelectContent className="bg-gray-900 border-gray-700">
-                                        <SelectItem value="day">🌞 Day Shift</SelectItem>
-                                        <SelectItem value="night">🌙 Night Shift</SelectItem>
-                                        <SelectItem value="both">🌗 Both Day & Night</SelectItem>
-                                      </SelectContent>
-                                    </Select>
-                                  ) : (
-                                    <div className="bg-black/20 border border-purple-400/30 rounded-lg px-4 py-3 text-white font-medium flex items-center">
-                                      {preferredShift ? (
-                                        <>
-                                          <span className="mr-2">{preferredShift === 'day' ? '🌞' : (preferredShift === 'night' ? '🌙' : (preferredShift === 'both' ? '🌗' : ''))}</span>
-                                          {preferredShift.replace('-', ' ').replace(/\b\w/g, l => l.toUpperCase())}
-                                        </>
-                                      ) : 'Not specified'}
-                                    </div>
-                                  )}
-                                </div>
-
-
-
-
-
-                                {/* Add some extra content to ensure scrolling */}
-
-
-
-
-
-                                <div className="space-y-2">
-
-
-
-
-
-                                  <div className="p-3 rounded-lg bg-green-500/10 border border-green-400/20 text-sm text-gray-200 leading-relaxed">
-
-
-
-
-
-                                    Additional strength item to ensure scrollbar visibility
-
-
-
-
-
-                                  </div>
-
-
-
-
-
-                                  <div className="p-3 rounded-lg bg-green-500/10 border border-green-400/20 text-sm text-gray-200 leading-relaxed">
-
-
-
-
-
-                                    Another strength item for testing scrollbar
-
-
-
-
-
-                                  </div>
-
-
-
-
-
-                                  <div className="p-3 rounded-lg bg-green-500/10 border border-green-400/20 text-sm text-gray-200 leading-relaxed">
-
-
-
-
-
-                                    Final strength item to trigger scrollbar
-
-
-
-
-
-                                  </div>
-
-
-
-
-
-                                </div>
-
-
-
-
-
-                              </div>
-
-
-
-
-
-                            ) : (
-
-
-
-
-
-                              <div className="text-gray-400 text-sm">—</div>
-
-
-
-
-
-                            )}
-
-
-
-
-
-                          </CardContent>
-
-
-
-
-
-                       </Card>
-
-
-
-
-
-
-
-
-
-                                                                                           <Card className="glass-card border-indigo-500/30 bg-gradient-to-br from-indigo-500/5 to-purple-500/5">
-
-
-
-
-
-                          <CardHeader>
-
-
-
-                            <CardTitle className="text-indigo-400">Career Path</CardTitle>
-
-
-
-                          </CardHeader>
-
-
-
-
-
-                                                     <CardContent className="text-sm text-gray-300 space-y-3 max-h-96 overflow-y-auto relative [&::-webkit-scrollbar]:w-2 [&::-webkit-scrollbar-track]:bg-indigo-500/10 [&::-webkit-scrollbar-thumb]:bg-indigo-500/50 [&::-webkit-scrollbar-thumb]:rounded-full [&::-webkit-scrollbar-thumb]:hover:bg-indigo-500/70">
-
-
-
-
-
-                            {analysis.careerPath?.currentPosition && (
-
-
-
-
-
-                              <div className="p-3 rounded-lg bg-indigo-500/10 border border-indigo-400/20">
-
-
-
-
-
-                                <div className="text-white font-medium mb-1">Current Position</div>
-
-
-
-
-
-                                <div className="text-indigo-400">{analysis.careerPath.currentPosition}</div>
-
-
-
-
-
-                              </div>
-
-
-
-
-
-                            )}
-
-
-
-
-
-
-
-                            
-                            
-                            {Array.isArray(analysis.careerPath?.nextCareerSteps) && analysis.careerPath.nextCareerSteps.length > 0 && (
-
-
-
-
-
-                              <div className="p-3 rounded-lg bg-indigo-500/10 border border-indigo-400/20">
-
-
-
-
-
-                                <div className="text-white font-medium mb-2">Next Career Steps</div>
-
-
-
-                                <div className="space-y-2">
-
-
-
-                                  {analysis.careerPath.nextCareerSteps.map((step: any, i: number) => (
-
-
-
-
-
-                                    <div key={i} className="flex items-start gap-2">
-
-
-
-
-
-                                      <div className="w-2 h-2 rounded-full bg-indigo-400 mt-2 flex-shrink-0"></div>
-
-
-
-
-
-                                      <div>
-
-
-
-
-
-                                        <div className="text-white font-medium text-sm">{step.title || `Step ${i + 1}`}</div>
-
-
-
-
-
-                                        <div className="text-gray-300 text-xs">{step.description || 'Career advancement opportunity'}</div>
-
-
-
-
-
-                                      </div>
-
-
-
-
-
-                                    </div>
-
-
-
-
-
-                                  ))}
-
-
-
-
-
-                                </div>
-
-
-
-
-
-                              </div>
-
-
-
-
-
-                            )}
-
-
-
-
-
-
-
-                            
-                            
-                            {Array.isArray(analysis.careerPath?.skillGaps) && analysis.careerPath.skillGaps.length > 0 && (
-
-
-
-
-
-                              <div className="p-3 rounded-lg bg-indigo-500/10 border border-indigo-400/20">
-
-
-
-
-
-                                <div className="text-white font-medium mb-2">Skill Gaps to Address</div>
-
-
-
-
-
-                                <div className="space-y-1">
-
-
-
-                                  {analysis.careerPath.skillGaps.map((skill: string, i: number) => (
-
-
-
-                                    <div key={i} className="flex items-start gap-2">
-
-
-
-
-
-                                      <div className="w-1.5 h-1.5 rounded-full bg-indigo-400 mt-2 flex-shrink-0"></div>
-
-
-
-
-
-                                      <span className="text-gray-300 text-xs">{skill}</span>
-
-
-
-
-
-                                    </div>
-
-
-
-
-
-                                  ))}
-
-
-
-
-
-                                </div>
-
-
-
-
-
-                              </div>
-
-
-
-
-
-                            )}
-
-
-
-
-
-
-
-                            
-                            
-                            {analysis.careerPath?.timeline && (
-
-
-
-
-
-                              <div className="p-3 rounded-lg bg-indigo-500/10 border border-indigo-400/20">
-
-
-
-
-
-                                <div className="text-white font-medium mb-1">Timeline</div>
-
-
-
-
-
-                                <div className="text-indigo-400 text-sm">{analysis.careerPath.timeline}</div>
-
-
-
-
-
-                              </div>
-
-
-
-                            )}
-
-
-
-                            
-
-                            
-                            
-                            {analysis.careerPath?.timelineDetails && (
-
-
-
-
-
-                              <div className="p-3 rounded-lg bg-indigo-500/10 border border-indigo-400/20">
-
-
-
-
-
-                                <div className="text-white font-medium mb-1">Timeline Details</div>
-
-
-
-
-
-                                <div className="text-gray-300 text-xs">{analysis.careerPath.timelineDetails}</div>
-
-
-
-
-
-                              </div>
-
-
-
-
-
-                            )}
-
-
-
-                            
-
-                            
-                            
-                            {analysis.careerPath?.marketPosition && (
-
-
-
-
-
-                              <div className="p-3 rounded-lg bg-indigo-500/10 border border-indigo-400/20">
-
-
-
-
-
-                                <div className="text-white font-medium mb-1">Market Position</div>
-
-
-
-
-
-                                <div className="text-gray-300 text-xs">{analysis.careerPath.marketPosition}</div>
-
-
-
-
-
-                              </div>
-
-
-
-
-
-                            )}
-
-
-
-
-
-
-
-                            
-                            
-                            {analysis.careerPath?.growthPotential && (
-
-
-
-                              <div className="p-3 rounded-lg bg-indigo-500/10 border border-indigo-400/20">
-
-
-
-
-
-                                <div className="text-white font-medium mb-1">Growth Potential</div>
-
-
-
-
-
-                                <div className="text-gray-300 text-xs">{analysis.careerPath.growthPotential}</div>
-
-
-
-
-
-                              </div>
-
-
-
-
-
-                            )}
-
-
-
-
-
-                          </CardContent>
-
-
-
-
-
-                        </Card>
-
-
-
-
-
-
-
-                                                                                           <Card className="glass-card border-emerald-500/30 bg-gradient-to-br from-emerald-500/5 to-green-500/5">
-
-
-
-
-
-                          <CardHeader>
-
-
-
-
-
-                            <CardTitle className="text-emerald-400">Strengths Analysis</CardTitle>
-
-
-
-
-
-                          </CardHeader>
-
-
-
-
-
-                          <CardContent className="text-sm text-gray-300 space-y-3 max-h-96 overflow-y-auto relative [&::-webkit-scrollbar]:w-2 [&::-webkit-scrollbar-track]:bg-emerald-500/10 [&::-webkit-scrollbar-thumb]:bg-emerald-500/50 [&::-webkit-scrollbar-thumb]:rounded-full [&::-webkit-scrollbar-thumb]:hover:bg-emerald-500/70">
-
-
-
-
-
-                            {Array.isArray(analysis.strengthsAnalysis?.coreStrengths) && analysis.strengthsAnalysis.coreStrengths.length > 0 && (
-
-
-
-
-
-                              <div className="p-3 rounded-lg bg-emerald-500/10 border border-emerald-400/20">
-
-
-
-
-
-                                <div className="text-white font-medium mb-2">Core Strengths</div>
-
-
-
-
-
-                                <div className="space-y-1">
-
-
-
-
-
-                                  {analysis.strengthsAnalysis.coreStrengths.map((strength: string, i: number) => (
-
-
-
-
-
-                                    <div key={i} className="flex items-start gap-2">
-
-
-
-
-
-                                      <div className="w-1.5 h-1.5 rounded-full bg-emerald-400 mt-2 flex-shrink-0"></div>
-
-
-
-
-
-                                      <span className="text-gray-300 text-xs">{strength}</span>
-
-
-
-
-
-                                    </div>
-
-
-
-
-
-                                  ))}
-
-
-
-                                </div>
-
-
-
-                              </div>
-
-
-
-
-
-                            )}
-
-
-
-
-
-
-
-                            
-                            
-                            {Array.isArray(analysis.strengthsAnalysis?.technicalStrengths) && analysis.strengthsAnalysis.technicalStrengths.length > 0 && (
-
-
-
-
-
-                              <div className="p-3 rounded-lg bg-emerald-500/10 border border-emerald-400/20">
-
-
-
-
-
-                                <div className="text-white font-medium mb-2">Technical Strengths</div>
-
-
-
-
-
-                                <div className="space-y-1">
-
-
-
-
-
-                                  {analysis.strengthsAnalysis.technicalStrengths.map((strength: string, i: number) => (
-
-
-
-
-
-                                    <div key={i} className="flex items-start gap-2">
-
-
-
-
-
-                                      <div className="w-1.5 h-1.5 rounded-full bg-emerald-400 mt-2 flex-shrink-0"></div>
-
-
-
-
-
-                                      <span className="text-gray-300 text-xs">{strength}</span>
-
-
-
-
-
-                                    </div>
-
-
-
-
-
-                                  ))}
-
-
-
-
-
-                                </div>
-
-
-
-                              </div>
-
-
-
-                            )}
-
-
-
-
-
-
-
-                            
-                            
-                            {Array.isArray(analysis.strengthsAnalysis?.softSkills) && analysis.strengthsAnalysis.softSkills.length > 0 && (
-
-
-
-
-
-                              <div className="p-3 rounded-lg bg-emerald-500/10 border border-emerald-400/20">
-
-
-
-
-
-                                <div className="text-white font-medium mb-2">Soft Skills</div>
-
-
-
-
-
-                                <div className="space-y-1">
-
-
-
-
-
-                                  {analysis.strengthsAnalysis.softSkills.map((skill: string, i: number) => (
-
-
-
-
-
-                                    <div key={i} className="flex items-start gap-2">
-
-
-
-
-
-                                      <div className="w-1.5 h-1.5 rounded-full bg-emerald-400 mt-2 flex-shrink-0"></div>
-
-
-
-
-
-                                      <span className="text-gray-300 text-xs">{skill}</span>
-
-
-
-
-
-                                    </div>
-
-
-
-
-
-                                  ))}
-
-
-
-
-
-                                </div>
-
-
-
-
-
-                              </div>
-
-
-
-                            )}
-
-
-
-                            
-
-                            
-                            
-                            {Array.isArray(analysis.strengthsAnalysis?.achievements) && analysis.strengthsAnalysis.achievements.length > 0 && (
-
-
-
-
-
-                              <div className="p-3 rounded-lg bg-emerald-500/10 border border-emerald-400/20">
-
-
-
-
-
-                                <div className="text-white font-medium mb-2">Notable Achievements</div>
-
-
-
-
-
-                                <div className="space-y-1">
-
-
-
-
-
-                                  {analysis.strengthsAnalysis.achievements.map((achievement: string, i: number) => (
-
-
-
-
-
-                                    <div key={i} className="flex items-start gap-2">
-
-
-
-
-
-                                      <div className="w-1.5 h-1.5 rounded-full bg-emerald-400 mt-2 flex-shrink-0"></div>
-
-
-
-
-
-                                      <span className="text-gray-300 text-xs">{achievement}</span>
-
-
-
-
-
-                                    </div>
-
-
-
-
-
-                                  ))}
-
-
-
-
-
-                                </div>
-
-
-
-
-
-                              </div>
-
-
-
-
-
-                            )}
-
-
-
-                            
-
-                            
-                            
-                            {Array.isArray(analysis.strengthsAnalysis?.marketAdvantage) && analysis.strengthsAnalysis.marketAdvantage.length > 0 && (
-
-
-
-
-
-                              <div className="p-3 rounded-lg bg-emerald-500/10 border border-emerald-400/20">
-
-
-
-
-
-                                <div className="text-white font-medium mb-2">Market Advantages</div>
-
-
-
-
-
-                                <div className="space-y-1">
-
-
-
-
-
-                                  {analysis.strengthsAnalysis.marketAdvantage.map((advantage: string, i: number) => (
-
-
-
-
-
-                                    <div key={i} className="flex items-start gap-2">
-
-
-
-
-
-                                      <div className="w-1.5 h-1.5 rounded-full bg-emerald-400 mt-2 flex-shrink-0"></div>
-
-
-
-                                      <span className="text-gray-300 text-xs">{advantage}</span>
-
-
-
-                                    </div>
-
-
-
-
-
-                                  ))}
-
-
-
-
-
-                                </div>
-
-
-
-
-
-                              </div>
-
-
-
-
-
-                            )}
-
-
-
-
-
-
-
-                            
-                            
-                            {analysis.strengthsAnalysis?.uniqueValue && (
-
-
-
-
-
-                              <div className="p-3 rounded-lg bg-emerald-500/10 border border-emerald-400/20">
-
-
-
-
-
-                                <div className="text-white font-medium mb-1">Unique Value Proposition</div>
-
-
-
-                                <div className="text-gray-300 text-xs">{analysis.strengthsAnalysis.uniqueValue}</div>
-
-
-
-                              </div>
-
-
-
-
-
-                            )}
-
-
-
-
-
-
-
-                            
-                            
-                            {analysis.strengthsAnalysis?.competitiveEdge && (
-
-
-
-
-
-                              <div className="p-3 rounded-lg bg-emerald-500/10 border border-emerald-400/20">
-
-
-
-
-
-                                <div className="text-white font-medium mb-1">Competitive Edge</div>
-
-
-
-
-
-                                <div className="text-gray-300 text-xs">{analysis.strengthsAnalysis.competitiveEdge}</div>
-
-
-
-
-
-                              </div>
-
-
-
-
-
-                            )}
-
-
-
-
-
-                          </CardContent>
-
-
-
-
-
-                        </Card>
-
-
-
-
-
-
-
-
-
-                                                                                                                                                                                       <Card className="glass-card border-blue-500/30">
-
-
-
-                             <CardHeader>
-
-
-
-
-
-                               <CardTitle className="text-blue-400">Salary Analysis</CardTitle>
-
-
-
-
-
-                             </CardHeader>
-
-
-
-
-
-                                                           <CardContent className="text-sm text-gray-300 space-y-3 max-h-96 overflow-y-auto relative [&::-webkit-scrollbar]:w-2 [&::-webkit-scrollbar-track]:bg-blue-500/10 [&::-webkit-scrollbar-thumb]:bg-blue-500/50 [&::-webkit-scrollbar-thumb]:rounded-full [&::-webkit-scrollbar-thumb]:hover:bg-blue-500/70">
-
-
-
-
-
-                               {analysis.salaryAnalysis?.currentLevel && (
-
-
-
-
-
-                                 <div className="p-3 rounded-lg bg-blue-500/10 border border-blue-400/20">
-
-
-
-
-
-                                   <div className="text-white font-medium mb-1">Current Level</div>
-
-
-
-
-
-                                   <div className="text-blue-400">{analysis.salaryAnalysis.currentLevel}</div>
-
-
-
-
-
-                                 </div>
-
-
-
-
-
-                               )}
-
-
-
-
-
-
-
-                               
-                               
-                               {analysis.salaryAnalysis?.recommendedSalaryRange && (
-
-
-
-                                 <div className="p-3 rounded-lg bg-blue-500/10 border border-blue-400/20">
-
-
-
-                                   <div className="text-white font-medium mb-1">AI Recommended Salary Range</div>
-
-
-
-
-
-                                   <div className="text-blue-400 font-medium">
-
-
-
-
-
-                                     {analysis.salaryAnalysis.recommendedSalaryRange.includes('PHP') ? 
-
-
-
-
-
-                                       analysis.salaryAnalysis.recommendedSalaryRange.replace('PHP', '₱') :
-
-
-
-
-
-                                       analysis.salaryAnalysis.recommendedSalaryRange
-
-
-
-
-
-                                     }
-
-
-
-
-
-                                   </div>
-
-
-
-
-
-                                 </div>
-
-
-
-
-
-                               )}
-
-
-
-
-
-
-
-                               
-                               
-                               {Array.isArray(analysis.salaryAnalysis?.factorsAffectingSalary) && analysis.salaryAnalysis.factorsAffectingSalary.length > 0 && (
-
-
-
-
-
-                                 <div className="p-3 rounded-lg bg-blue-500/10 border border-blue-400/20">
-
-
-
-
-
-                                   <div className="text-white font-medium mb-2">Factors Affecting Salary</div>
-
-
-
-
-
-                                   <div className="space-y-1">
-
-
-
-                                     {analysis.salaryAnalysis.factorsAffectingSalary.map((factor: string, i: number) => (
-
-
-
-                                       <div key={i} className="flex items-start gap-2">
-
-
-
-
-
-                                         <div className="w-1.5 h-1.5 rounded-full bg-blue-400 mt-2 flex-shrink-0"></div>
-
-
-
-
-
-                                         <span className="text-gray-300 text-xs">{factor}</span>
-
-
-
-
-
-                                       </div>
-
-
-
-
-
-                                     ))}
-
-
-
-
-
-                                   </div>
-
-
-
-
-
-                                 </div>
-
-
-
-
-
-                               )}
-
-
-
-
-
-
-
-                               
-                               
-                               {Array.isArray(analysis.salaryAnalysis?.negotiationTips) && analysis.salaryAnalysis.negotiationTips.length > 0 && (
-
-
-
-
-
-                                 <div className="p-3 rounded-lg bg-blue-500/10 border border-blue-400/20">
-
-
-
-
-
-                                   <div className="text-white font-medium mb-2">Negotiation Tips</div>
-
-
-
-
-
-                                   <div className="space-y-1">
-
-
-
-
-
-                                     {analysis.salaryAnalysis.negotiationTips.map((tip: string, i: number) => (
-
-
-
-                                       <div key={i} className="flex items-start gap-2">
-
-
-
-                                         <div className="w-1.5 h-1.5 rounded-full bg-blue-400 mt-2 flex-shrink-0"></div>
-
-
-
-
-
-                                         <span className="text-gray-300 text-xs">{tip}</span>
-
-
-
-
-
-                                       </div>
-
-
-
-
-
-                                     ))}
-
-
-
-
-
-                                   </div>
-
-
-
-
-
-                                 </div>
-
-
-
-
-
-                               )}
-
-
-
-                               
-
-                               
-                               
-                               {analysis.salaryAnalysis?.marketComparison && (
-
-
-
-
-
-                                 <div className="p-3 rounded-lg bg-blue-500/10 border border-blue-400/20">
-
-
-
-
-
-                                   <div className="text-white font-medium mb-1">Market Comparison</div>
-
-
-
-
-
-                                   <div className="text-gray-300 text-xs">{analysis.salaryAnalysis.marketComparison}</div>
-
-
-
-
-
-                                 </div>
-
-
-
-
-
-                               )}
-
-
-
-
-
-
-
-                               
-                               
-                               {analysis.salaryAnalysis?.growthProjection && (
-
-
-
-                                 <div className="p-3 rounded-lg bg-blue-500/10 border border-blue-400/20">
-
-
-
-
-
-                                   <div className="text-white font-medium mb-1">Growth Projection</div>
-
-
-
-
-
-                                   <div className="text-gray-300 text-xs">{analysis.salaryAnalysis.growthProjection}</div>
-
-
-
-
-
-                                 </div>
-
-
-
-
-
-                               )}
-
-
-
-
-
-
-
-                               
-                               
-                               {analysis.salaryAnalysis?.industryBenchmark && (
-
-
-
-
-
-                                 <div className="p-3 rounded-lg bg-blue-500/10 border border-blue-400/20">
-
-
-
-
-
-                                   <div className="text-white font-medium mb-1">Industry Benchmark</div>
-
-
-
-                                   <div className="text-gray-300 text-xs">{analysis.salaryAnalysis.industryBenchmark}</div>
-
-
-
-                                 </div>
-
-
-
-
-
-                               )}
-
-
-
-
-
-                             </CardContent>
-
-
-
-
-
-                           </Card>
-
-
-
-
-
-
-
-                       
-                       
-                                               <div className="lg:col-span-3">
-
-
-
-
-
-                          <Card className="glass-card border-orange-500/30 bg-gradient-to-br from-orange-500/5 to-amber-500/5">
-
-
-
-
-
-                            <CardHeader>
-
-
-
-
-
-                              <CardTitle className="text-orange-400">Section Analysis</CardTitle>
-
-
-
-
-
-                            </CardHeader>
-
-
-
-
-
-                                                                               <CardContent className="max-h-96 overflow-y-auto [&::-webkit-scrollbar]:w-2 [&::-webkit-scrollbar-track]:bg-orange-500/10 [&::-webkit-scrollbar-thumb]:bg-orange-500/50 [&::-webkit-scrollbar-thumb]:rounded-full [&::-webkit-scrollbar-thumb]:hover:bg-orange-500/70">
-
-
-
-
-
-                          <div className="space-y-4">
-
-
-
-
-
-                            {['contact','summary','experience','education','skills'].map((sec) => {
-
-
-
-
-
-                              const sectionData = analysis.sectionAnalysis?.[sec];
-
-
-
-
-
-                              return (
-
-
-
-
-
-                                <div key={sec} className="p-4 rounded-lg border border-orange-400/20 bg-orange-500/5">
-
-
-
-
-
-                                  <div className="flex items-center justify-between mb-3">
-
-
-
-
-
-                                    <div className="text-white font-medium capitalize text-base">{sec}</div>
-
-
-
-                                    <div className="text-orange-400 font-semibold text-lg">
-
-
-
-                                      Score: {sectionData?.score ?? '—'}
-
-
-
-
-
-                                    </div>
-
-
-
-
-
-                                  </div>
-
-
-
-
-
-
-
-                                  
-                                  
-                                  {sectionData?.issues && Array.isArray(sectionData.issues) && sectionData.issues.length > 0 && (
-
-
-
-
-
-                                    <div className="mb-3">
-
-
-
-
-
-                                      <div className="text-orange-300 font-medium text-sm mb-2">Issues Found:</div>
-
-
-
-
-
-                                      <div className="space-y-1">
-
-
-
-
-
-                                        {sectionData.issues.map((issue: string, idx: number) => (
-
-
-
-
-
-                                          <div key={idx} className="flex items-start gap-2 text-xs text-gray-300">
-
-
-
-
-
-                                            <div className="w-1.5 h-1.5 rounded-full bg-orange-400 mt-1.5 flex-shrink-0"></div>
-
-
-
-
-
-                                            <span>{issue}</span>
-
-
-
-
-
-                                          </div>
-
-
-
-
-
-                                        ))}
-
-
-
-                                      </div>
-
-
-
-                                    </div>
-
-
-
-
-
-                                  )}
-
-
-
-
-
-
-
-                                  
-                                  
-                                  {sectionData?.reasons && Array.isArray(sectionData.reasons) && sectionData.reasons.length > 0 && (
-
-
-
-
-
-                                    <div className="mb-3">
-
-
-
-
-
-                                      <div className="text-orange-300 font-medium text-sm mb-2">Reasons:</div>
-
-
-
-
-
-                                      <div className="space-y-1">
-
-
-
-
-
-                                        {sectionData.reasons.map((reason: string, idx: number) => (
-
-
-
-
-
-                                          <div key={idx} className="flex items-start gap-2 text-xs text-gray-300">
-
-
-
-
-
-                                            <div className="w-1.5 h-1.5 rounded-full bg-orange-400 mt-1.5 flex-shrink-0"></div>
-
-
-
-
-
-                                            <span>{reason}</span>
-
-
-
-
-
-                                          </div>
-
-
-
-
-
-                                        ))}
-
-
-
-
-
-                                      </div>
-
-
-
-                                    </div>
-
-
-
-                                  )}
-
-
-
-
-
-
-
-                                  
-                                  
-                                  {sectionData?.improvements && Array.isArray(sectionData.improvements) && sectionData.improvements.length > 0 && (
-
-
-
-
-
-                                    <div>
-
-
-
-
-
-                                      <div className="text-orange-300 font-medium text-sm mb-2">Improvements:</div>
-
-
-
-
-
-                                      <div className="space-y-1">
-
-
-
-
-
-                                        {sectionData.improvements.map((improvement: string, idx: number) => (
-
-
-
-
-
-                                          <div key={idx} className="flex items-start gap-2 text-xs text-gray-300">
-
-
-
-
-
-                                            <div className="w-1.5 h-1.5 rounded-full bg-green-400 mt-1.5 flex-shrink-0"></div>
-
-
-
-
-
-                                            <span>{improvement}</span>
-
-
-
-
-
-                                          </div>
-
-
-
-
-
-                                        ))}
-
-
-
-
-
-                                      </div>
-
-
-
-
-
-                                    </div>
-
-
-
-                                  )}
-
-
-
-                                  
-
-                                  
-                                  
-                                  {(!sectionData?.issues && !sectionData?.reasons && !sectionData?.improvements) && (
-
-
-
-
-
-                                    <div className="text-gray-400 text-xs italic">
-
-
-
-
-
-                                      No detailed analysis available for this section
-
-
-
-
-
-                                    </div>
-
-
-
-
-
-                                  )}
-
-
-
-
-
-                                </div>
-
-
-
-
-
-                              );
-
-
-
-
-
-                            })}
-
-
-
-
-
-                          </div>
-
-
-
-
-
-                        </CardContent>
-
-
-
-
-
-                         </Card>
-
-
-
-
-
-                       </div>
-
-
-
-
-
-                    </div>
-
-
-
-
-
-                  )}
-
-
-
-
-
-                </div>
-
-
-
-
-
-                  )}
-
-
-
-
-
-
-
-                  {/* Game Results Section */}
-
-
-
-
-
-                  {activeSection === 'career-games' && (
-
-
-
-
-
-                                     <div className="max-w-6xl w-full">
-
-
-
-
-
-                      {/* Game Results Header */}
-
-                      <motion.div
-
-                        initial={{ opacity: 0, y: -20 }}
-
-                        animate={{ opacity: 1, y: 0 }}
-
-                        transition={{ duration: 0.5 }}
-
-                        className="mb-8"
-
-                      >
-
-                        <div className="flex items-center space-x-4">
-
-                          <div className="flex items-center justify-center w-16 h-16">
-
-                            <Gamepad2 className="w-8 h-8 text-yellow-400" />
-
-                          </div>
-
-                          <div>
-
-                            <h1 className="text-4xl font-bold text-white mb-2 bg-gradient-to-r from-yellow-400 to-orange-500 bg-clip-text text-transparent">
-
-                              Game Results Hub
-
-                            </h1>
-
-                            <p className="text-gray-300 text-lg">
-
-                              Track your performance in skill-building games and assessments
-
-                            </p>
-
-                          </div>
-
-                        </div>
-
-                      </motion.div>
-
-                  <div className="grid grid-cols-1 md:grid-cols-2 gap-6 items-stretch">
-
-
-
-
-                    {/* Typing Hero */}
-
-
-
-
-
-                    <motion.div
-                      whileHover={{ scale: 1.02, y: -5 }}
-                      transition={{ duration: 0.2 }}
-                      className="h-full"
-                    >
-                      <Card className="glass-card border-yellow-400/30 bg-gradient-to-br from-yellow-500/10 via-orange-500/5 to-red-500/10 hover:border-yellow-400/50 transition-all duration-300 relative overflow-hidden h-full flex flex-col">
-                        {/* Animated background elements */}
-                        <div className="absolute top-0 right-0 w-32 h-32 bg-gradient-to-br from-yellow-400/20 to-orange-400/20 rounded-full blur-3xl animate-pulse"></div>
-                        <div className="absolute bottom-0 left-0 w-24 h-24 bg-gradient-to-tr from-orange-400/15 to-yellow-400/15 rounded-full blur-2xl animate-pulse delay-1000"></div>
-                        
-                        <CardHeader className="pb-4 relative z-10">
-                          <div className="flex items-center gap-3">
-                            <div className="w-12 h-12 bg-gradient-to-br from-yellow-400 to-orange-500 rounded-xl flex items-center justify-center shadow-lg">
-                              <Guitar className="w-6 h-6 text-white animate-pulse" />
-                            </div>
-                            <div>
-                              <CardTitle className="text-white text-xl font-bold">⚡ Typing Hero</CardTitle>
-                              <p className="text-yellow-300/80 text-sm">Lightning-fast typing skills</p>
-                            </div>
-                          </div>
-                      </CardHeader>
-
-
-
-
-
-                      <CardContent className="relative z-10 space-y-4 flex-1 max-h-96 overflow-y-auto [&::-webkit-scrollbar]:w-2 [&::-webkit-scrollbar-track]:bg-yellow-500/10 [&::-webkit-scrollbar-thumb]:bg-yellow-500/50 [&::-webkit-scrollbar-thumb]:rounded-full [&::-webkit-scrollbar-thumb]:hover:bg-yellow-500/70">
-
-
-
-
-                        {typingStats ? (
-
-
-
-
-
-                          <div className="space-y-4">
-                            {/* Hero Stats */}
-                            <div className="grid grid-cols-2 gap-3">
-                              <div className="bg-gradient-to-r from-yellow-500/20 to-orange-500/20 rounded-lg p-3 border border-yellow-400/30">
-                                <div className="text-yellow-300 text-xs font-medium">🏆 Best WPM</div>
-                                <div className="text-white font-bold text-lg">{typingStats.best_wpm ?? '—'}</div>
-                              </div>
-                              <div className="bg-gradient-to-r from-green-500/20 to-emerald-500/20 rounded-lg p-3 border border-green-400/30">
-                                <div className="text-green-300 text-xs font-medium">🎯 Best Accuracy</div>
-                                <div className="text-white font-bold text-lg">{typingStats.best_accuracy ?? '—'}{typingStats.best_accuracy != null ? '%' : ''}</div>
-                              </div>
-                            </div>
-
-                            {/* Performance Metrics */}
-                            <div className="grid grid-cols-2 gap-2 text-xs">
-                              <div className="flex justify-between items-center p-2 bg-white/5 rounded border border-white/10">
-                                <span className="text-gray-300">📊 Median WPM:</span>
-                                <span className="text-white font-semibold">{typingStats.median_wpm ?? '—'}</span>
-                              </div>
-                              <div className="flex justify-between items-center p-2 bg-white/5 rounded border border-white/10">
-                                <span className="text-gray-300">⚡ Recent WPM:</span>
-                                <span className="text-white font-semibold">{typingStats.recent_wpm ?? '—'}</span>
-                              </div>
-                              <div className="flex justify-between items-center p-2 bg-white/5 rounded border border-white/10">
-                                <span className="text-gray-300">🔥 Difficulty:</span>
-                                <span className="text-white font-semibold capitalize">{typingStats.highest_difficulty ?? '—'}</span>
-                              </div>
-                              <div className="flex justify-between items-center p-2 bg-white/5 rounded border border-white/10">
-                                <span className="text-gray-300">📈 Percentile:</span>
-                                <span className="text-white font-semibold">{typingStats.percentile != null ? `${typingStats.percentile}%` : '—'}</span>
-                              </div>
-                            </div>
-
-                            {/* Additional Stats */}
-                            <div className="flex justify-between items-center p-3 bg-gradient-to-r from-purple-500/10 to-blue-500/10 rounded-lg border border-purple-400/20">
-                              <div>
-                                <div className="text-purple-300 text-xs">🎮 Total Sessions</div>
-                                <div className="text-white font-bold">{typingStats.total_sessions ?? 0}</div>
-                              </div>
-                              <div>
-                                <div className="text-blue-300 text-xs">⚖️ Consistency</div>
-                                <div className="text-white font-bold">{typingStats.consistency_index ?? '—'}</div>
-                              </div>
-                            </div>
-                          </div>
-
-
-
-
-
-                        ) : (
-
-
-
-
-
-                          <div className="text-center py-8">
-                            <div className="text-6xl mb-4">⌨️</div>
-                            <div className="text-gray-400 mb-2">No Typing Hero stats yet</div>
-                            <div className="text-yellow-400/60 text-sm mb-4">Start typing to see your progress!</div>
-                            <Button 
-                              onClick={() => router.push('/career-tools/games/typing-hero')}
-                              className="bg-gradient-to-r from-yellow-500 to-orange-600 hover:from-yellow-600 hover:to-orange-700 text-white px-4 py-2 rounded-lg font-medium transition-all duration-300 transform hover:scale-105"
-                            >
-                              <Guitar className="w-4 h-4 mr-2" />
-                              Play Typing Hero
-                            </Button>
-                          </div>
-
-
-                        )}
-
-
-                        <Separator className="my-4 bg-gradient-to-r from-transparent via-yellow-400/50 to-transparent" />
-
-
-                        <div className="space-y-3">
-                          <div className="flex items-center gap-2">
-                            <div className="w-2 h-2 bg-yellow-400 rounded-full animate-pulse"></div>
-                            <span className="text-yellow-300 font-medium text-sm">🕒 Latest Session</span>
-                          </div>
-
-
-                        {typingLatest ? (
-
-
-
-
-
-                            <div className="bg-gradient-to-r from-yellow-500/10 to-orange-500/10 rounded-lg p-3 border border-yellow-400/20">
-                              <div className="grid grid-cols-1 sm:grid-cols-3 gap-3 text-xs">
-                                <div className="text-center">
-                                  <div className="text-gray-400">📅 Date</div>
-                                  <div className="text-white font-semibold">{new Date(typingLatest.started_at).toLocaleDateString()}</div>
-                                </div>
-                                <div className="text-center">
-                                  <div className="text-gray-400">⚡ WPM</div>
-                                  <div className="text-yellow-300 font-bold text-lg">{typingLatest.wpm ?? '—'}</div>
-                                </div>
-                                <div className="text-center">
-                                  <div className="text-gray-400">🎯 Accuracy</div>
-                                  <div className="text-green-300 font-bold text-lg">{typingLatest.accuracy != null ? `${typingLatest.accuracy}%` : '—'}</div>
-                                </div>
-                              </div>
-                          </div>
-
-
-
-
-
-                        ) : (
-
-
-
-
-
-                            <div className="text-center py-4 text-gray-400 text-sm">
-                              <div className="text-2xl mb-1">🎯</div>
-                              No recent session found
-                          </div>
-
-
-
-
-                        )}
-
-                        </div>
-
-
-
-
-                      </CardContent>
-
-
-
-
-
-                    </Card>
-
-                    </motion.div>
-
-
-
-
-
-
-                    {/* BPOC DISC */}
-
-
-
-
-
-                    <motion.div
-                      whileHover={{ scale: 1.02, y: -5 }}
-                      transition={{ duration: 0.2 }}
-                      className="h-full"
-                    >
-                      <Card className="glass-card border-indigo-400/30 bg-gradient-to-br from-indigo-500/10 via-blue-500/5 to-purple-500/10 hover:border-indigo-400/50 transition-all duration-300 relative overflow-hidden h-full flex flex-col">
-                        {/* Animated background elements */}
-                        <div className="absolute top-0 right-0 w-28 h-28 bg-gradient-to-br from-indigo-400/20 to-blue-400/20 rounded-full blur-3xl animate-pulse delay-500"></div>
-                        <div className="absolute bottom-0 left-0 w-20 h-20 bg-gradient-to-tr from-purple-400/15 to-indigo-400/15 rounded-full blur-2xl animate-pulse delay-1500"></div>
-                        
-                        <CardHeader className="pb-4 relative z-10">
-                          <div className="flex items-center gap-3">
-                            <div className="w-12 h-12 bg-gradient-to-br from-indigo-400 to-blue-500 rounded-xl flex items-center justify-center shadow-lg">
-                              <Brain className="w-6 h-6 text-white animate-pulse" />
-                            </div>
-                            <div>
-                              <CardTitle className="text-white text-xl font-bold">🧠 BPOC DISC</CardTitle>
-                              <p className="text-indigo-300/80 text-sm">Personality assessment</p>
-                            </div>
-                          </div>
-                      </CardHeader>
-
-
-
-
-
-                      <CardContent className="relative z-10 space-y-4 flex-1 max-h-96 overflow-y-auto [&::-webkit-scrollbar]:w-2 [&::-webkit-scrollbar-track]:bg-indigo-500/10 [&::-webkit-scrollbar-thumb]:bg-indigo-500/50 [&::-webkit-scrollbar-thumb]:rounded-full [&::-webkit-scrollbar-thumb]:hover:bg-indigo-500/70">
-
-
-
-
-                        {discStats ? (
-
-
-
-
-
-                          <div className="space-y-4">
-                            {/* DISC Scores */}
-                          <div className="grid grid-cols-2 gap-3">
-
-                              <div className="bg-gradient-to-r from-red-500/20 to-pink-500/20 rounded-lg p-3 border border-red-400/30 text-center">
-                                <div className="text-red-300 text-xs font-medium">🔥 Dominance</div>
-                                <div className="text-white font-bold text-xl">{discStats.d ?? '—'}%</div>
-                              </div>
-                              <div className="bg-gradient-to-r from-yellow-500/20 to-orange-500/20 rounded-lg p-3 border border-yellow-400/30 text-center">
-                                <div className="text-yellow-300 text-xs font-medium">✨ Influence</div>
-                                <div className="text-white font-bold text-xl">{discStats.i ?? '—'}%</div>
-                              </div>
-                              <div className="bg-gradient-to-r from-green-500/20 to-emerald-500/20 rounded-lg p-3 border border-green-400/30 text-center">
-                                <div className="text-green-300 text-xs font-medium">🤝 Steadiness</div>
-                                <div className="text-white font-bold text-xl">{discStats.s ?? '—'}%</div>
-                              </div>
-                              <div className="bg-gradient-to-r from-blue-500/20 to-cyan-500/20 rounded-lg p-3 border border-blue-400/30 text-center">
-                                <div className="text-blue-300 text-xs font-medium">📊 Compliance</div>
-                                <div className="text-white font-bold text-xl">{discStats.c ?? '—'}%</div>
-                              </div>
-                            </div>
-
-                            {/* Personality Styles */}
-                            <div className="space-y-2">
-                              <div className="flex justify-between items-center p-3 bg-gradient-to-r from-purple-500/10 to-pink-500/10 rounded-lg border border-purple-400/20">
-                                <span className="text-purple-300 text-sm">👑 Primary Style:</span>
-                                <span className="text-white font-bold">{discStats.primary_style ?? '—'}</span>
-                              </div>
-                              <div className="flex justify-between items-center p-3 bg-gradient-to-r from-indigo-500/10 to-purple-500/10 rounded-lg border border-indigo-400/20">
-                                <span className="text-indigo-300 text-sm">🎭 Secondary Style:</span>
-                                <span className="text-white font-bold">{discStats.secondary_style ?? '—'}</span>
-                              </div>
-                            </div>
-
-                            {/* Additional Metrics */}
-                            <div className="grid grid-cols-2 gap-3">
-                              <div className="text-center p-2 bg-white/5 rounded border border-white/10">
-                                <div className="text-gray-400 text-xs">⚖️ Consistency</div>
-                                <div className="text-indigo-300 font-semibold">{discStats.consistency_index ?? '—'}</div>
-                              </div>
-                            {discStats.percentile != null && (
-
-                                <div className="text-center p-2 bg-white/5 rounded border border-white/10">
-                                  <div className="text-gray-400 text-xs">📈 Percentile</div>
-                                  <div className="text-green-300 font-semibold">{discStats.percentile}%</div>
-                                </div>
-                              )}
-                            </div>
-                          </div>
-
-
-
-
-
-                        ) : (
-
-
-
-
-
-                          <div className="text-center py-8">
-                            <div className="text-6xl mb-4">🧠</div>
-                            <div className="text-gray-400 mb-2">No DISC data yet</div>
-                            <div className="text-amber-400/60 text-sm mb-4">Take the assessment to discover your personality!</div>
-                            <Button 
-                              onClick={() => router.push('/career-tools/games/disc-personality')}
-                              className="bg-gradient-to-r from-amber-500 to-orange-600 hover:from-amber-600 hover:to-orange-700 text-white px-4 py-2 rounded-lg font-medium transition-all duration-300 transform hover:scale-105"
-                            >
-                              <Brain className="w-4 h-4 mr-2" />
-                              Take DISC Assessment
-                            </Button>
-                          </div>
-
-
-
-
-                        )}
-
-
-
-
-
-                        {discLatest && (
-
-
-
-
-
-                          <div className="mt-4 space-y-3">
-                            <Separator className="bg-gradient-to-r from-transparent via-indigo-400/50 to-transparent" />
-                            
-                            <div className="flex items-center gap-2">
-                              <div className="w-2 h-2 bg-indigo-400 rounded-full animate-pulse"></div>
-                              <span className="text-indigo-300 font-medium text-sm">🕒 Latest Session</span>
-                            </div>
-
-
-
-                            <div className="bg-gradient-to-r from-indigo-500/10 to-blue-500/10 rounded-lg p-3 border border-indigo-400/20">
-                              <div className="grid grid-cols-2 gap-3 text-xs">
-                                <div>
-                                  <div className="text-gray-400">📅 Date</div>
-                                  <div className="text-white font-semibold">{new Date(discLatest.started_at).toLocaleDateString()}</div>
-                                </div>
-                                <div>
-                                  <div className="text-gray-400">👑 Primary</div>
-                                  <div className="text-indigo-300 font-bold">{discLatest.primary_style}</div>
-                                </div>
-                                <div className="col-span-2">
-                                  <div className="text-gray-400 mb-1">🎯 DISC Breakdown</div>
-                                  <div className="text-white font-semibold">D: {discLatest.d}% • I: {discLatest.i}% • S: {discLatest.s}% • C: {discLatest.c}%</div>
-                                </div>
-                                <div className="col-span-2 text-center">
-                                  <div className="text-gray-400">⚖️ Consistency</div>
-                                  <div className="text-green-300 font-bold">{discLatest.consistency_index ?? '—'}</div>
-                                </div>
-                              </div>
-                            </div>
-                          </div>
-
-
-
-
-
-                        )}
-
-
-
-                      </CardContent>
-
-
-
-                    </Card>
-
-                    </motion.div>
-
-
-
-
-
-
-                    
-
-
-
-                    
-
-
-
-                    {/* BPOC Cultural */}
-
-
-
-
-
-                    <motion.div
-                      whileHover={{ scale: 1.02, y: -5 }}
-                      transition={{ duration: 0.2 }}
-                      className="h-full"
-                    >
-                      <Card className="glass-card border-cyan-400/30 bg-gradient-to-br from-cyan-500/10 via-blue-500/5 to-purple-500/10 hover:border-cyan-400/50 transition-all duration-300 relative overflow-hidden h-full flex flex-col">
-                        {/* Animated background elements */}
-                        <div className="absolute top-0 right-0 w-36 h-36 bg-gradient-to-br from-cyan-400/20 to-blue-400/20 rounded-full blur-3xl animate-pulse delay-700"></div>
-                        <div className="absolute bottom-0 left-0 w-28 h-28 bg-gradient-to-tr from-purple-400/15 to-cyan-400/15 rounded-full blur-2xl animate-pulse delay-300"></div>
-                        
-                        <CardHeader className="pb-4 relative z-10">
-                          <div className="flex items-center gap-3">
-                            <div className="w-12 h-12 bg-gradient-to-br from-cyan-400 to-blue-500 rounded-xl flex items-center justify-center shadow-lg">
-                              <Globe className="w-6 h-6 text-white animate-pulse" />
-                            </div>
-                            <div>
-                              <CardTitle className="text-white text-xl font-bold">🌍 BPOC Cultural</CardTitle>
-                              <p className="text-cyan-300/80 text-sm">Cultural communication analysis</p>
-                            </div>
-                          </div>
-                      </CardHeader>
-
-
-
-
-
-
-
-
-
-                      <CardContent className="relative z-10 space-y-4 flex-1 max-h-96 overflow-y-auto [&::-webkit-scrollbar]:w-2 [&::-webkit-scrollbar-track]:bg-cyan-500/10 [&::-webkit-scrollbar-thumb]:bg-cyan-500/50 [&::-webkit-scrollbar-thumb]:rounded-full [&::-webkit-scrollbar-thumb]:hover:bg-cyan-500/70">
-
-
-
-
-                        {bpocCulturalLatest ? (
-
-
-
-
-
-                          <>
-
-
-
-
-
-                            {bpocCulturalLatest.summary && (
-
-
-
-
-
-                              <div className="bg-gradient-to-r from-cyan-500/10 to-blue-500/10 rounded-lg p-4 border border-cyan-400/20">
-                                <div className="flex items-center gap-2 mb-2">
-                                  <div className="w-2 h-2 bg-cyan-400 rounded-full animate-pulse"></div>
-                                  <span className="text-cyan-300 font-medium text-sm">📝 Latest Summary</span>
-                                </div>
-                                <div className="text-white/90 whitespace-pre-wrap text-sm leading-relaxed">{bpocCulturalLatest.summary}</div>
-                              </div>
-
-
-
-
-
-                            )}
-
-
-
-
-
-                            {bpocCulturalLatest.result && (
-
-
-
-
-
-                              <div className="space-y-3">
-                                {/* Main Results */}
-                              <div className="grid grid-cols-2 gap-3">
-
-                                  <div className="bg-gradient-to-r from-green-500/20 to-emerald-500/20 rounded-lg p-3 border border-green-400/30 text-center">
-                                    <div className="text-green-300 text-xs font-medium">🎯 Hire Recommendation</div>
-                                    <div className="text-white font-bold text-sm mt-1">{String(bpocCulturalLatest.result?.hire_recommendation || '—').replace(/_/g, ' ').toUpperCase()}</div>
-                                  </div>
-
-
-                                {bpocCulturalLatest.result?.writing?.score != null && (
-
-                                    <div className="bg-gradient-to-r from-purple-500/20 to-pink-500/20 rounded-lg p-3 border border-purple-400/30 text-center">
-                                      <div className="text-purple-300 text-xs font-medium">✍️ Writing Score</div>
-                                      <div className="text-white font-bold text-lg mt-1">{bpocCulturalLatest.result.writing.score}</div>
-                                    </div>
-                                  )}
-                                </div>
-
-                                
-
-                                {/* Regional Recommendations */}
-                                <div className="bg-gradient-to-r from-blue-500/10 to-cyan-500/10 rounded-lg p-3 border border-blue-400/20">
-                                  <div className="text-blue-300 font-medium text-sm mb-2">🌍 Regional Analysis</div>
-                                  <div className="grid grid-cols-2 gap-2">
-                                    {['US','UK','AU','CA'].map(r => (
-
-                                      <div key={r} className="bg-white/5 rounded px-3 py-2 border border-white/10 text-center">
-                                        <div className="text-gray-400 text-xs">{r}</div>
-                                        <div className="text-white font-semibold text-xs">{String(bpocCulturalLatest.result?.per_region_recommendation?.[r] || '—').toUpperCase()}</div>
-                                      </div>
-                                    ))}
-                                  </div>
-
-                                  </div>
-
-                                </div>
-
-
-
-
-
-                            )}
-
-
-
-
-
-
-
-
-
-                            {/* Strengths */}
-
-
-
-
-
-                            {Array.isArray(bpocCulturalLatest.result?.strengths) && bpocCulturalLatest.result.strengths.length > 0 && (
-
-
-
-
-
-                              <div>
-
-
-
-
-
-                                <div className="text-gray-400">Strengths</div>
-
-
-
-
-
-                                <div className="flex flex-wrap gap-2 mt-1">
-
-
-
-
-
-                                  {bpocCulturalLatest.result.strengths.map((s: string, i: number) => (
-
-
-
-
-
-                                    <span key={`str-${i}`} className="px-2 py-1 bg-white/5 rounded text-xs text-white/90 border border-white/10">{s}</span>
-
-
-
-
-
-                                  ))}
-
-
-
-                                </div>
-
-
-
-                              </div>
-
-
-
-
-
-                            )}
-
-
-
-
-
-
-
-
-
-                            {/* Latest Session */}
-
-
-
-
-
-                            {bpocCulturalLatest.sessionId && bpocCulturalSessions[String(bpocCulturalLatest.sessionId)] && (
-
-
-
-
-
-                              <div className="mt-2 text-gray-400">
-
-
-
-
-
-                                <div className="text-xs">Latest Session</div>
-
-
-
-
-
-                                <div className="grid grid-cols-2 gap-3 text-sm">
-
-
-
-
-
-                                  <div>Date: <span className="text-white">{new Date(bpocCulturalSessions[String(bpocCulturalLatest.sessionId)].startedAt).toLocaleString()}</span></div>
-
-
-
-
-
-                                  {bpocCulturalSessions[String(bpocCulturalLatest.sessionId)].tierName && (
-
-
-
-
-
-                                    <div>Tier: <span className="text-white">{bpocCulturalSessions[String(bpocCulturalLatest.sessionId)].tierName}</span></div>
-
-
-
-
-
-                                  )}
-
-
-
-
-
-                                  <div>Survival: <span className="text-white">{bpocCulturalSessions[String(bpocCulturalLatest.sessionId)].survivalStatus ?? '—'}{bpocCulturalSessions[String(bpocCulturalLatest.sessionId)].survivalStatus != null ? '%' : ''}</span></div>
-
-
-
-
-
-                                  <div>Interactions: <span className="text-white">{bpocCulturalSessions[String(bpocCulturalLatest.sessionId)].interactionCount ?? '—'}</span></div>
-
-
-
-
-
-                                </div>
-
-
-
-                              </div>
-
-
-
-                            )}
-
-
-
-
-
-
-
-
-
-                            {Array.isArray(bpocCulturalAll) && bpocCulturalAll.length > 1 && (
-
-
-
-
-
-                              <div className="pt-2">
-
-
-
-
-
-                                <div className="text-gray-400 mb-1">All Results</div>
-
-
-
-
-
-                                <div className="space-y-2">
-
-
-
-
-
-                                  {bpocCulturalAll.map((r, i) => (
-
-
-
-
-
-                                    <div key={r.id || i} className="p-3 bg-white/5 rounded border border-white/10">
-
-
-
-
-
-                                      <div className="text-xs text-gray-400 mb-1">
-
-
-
-
-
-                                        Session: <span className="text-white">{r.sessionId || '—'}</span>
-
-
-
-
-
-                                        {r.sessionId && bpocCulturalSessions[String(r.sessionId)]?.startedAt && (
-
-
-
-
-
-                                          <span> • {new Date(bpocCulturalSessions[String(r.sessionId)].startedAt).toLocaleString()}</span>
-
-
-
-
-
-                                        )}
-
-
-
-
-
-                                      </div>
-
-
-
-
-
-                                      {r.summary && <div className="text-white/90 text-sm">{r.summary}</div>}
-
-
-
-
-
-                                    </div>
-
-
-
-
-
-                                  ))}
-
-
-
-
-
-                              </div>
-
-
-
-
-
-                              </div>
-
-
-
-
-
-                            )}
-
-
-
-
-                            {/* Latest Session Section */}
-                            <div className="mt-6 pt-4 border-t border-cyan-400/20">
-                              <div className="flex items-center gap-2 mb-3">
-                                <span className="text-cyan-300 font-medium text-sm">🕒 Latest Session</span>
-                              </div>
-                              
-                              <div className="bg-gradient-to-r from-cyan-500/10 to-blue-500/10 rounded-lg p-3 border border-cyan-400/20">
-                                <div className="grid grid-cols-2 gap-3 text-xs">
-                                  <div>
-                                    <span className="text-gray-400">Date:</span>
-                                    <div className="text-white font-medium">{new Date(bpocCulturalLatest.started_at).toLocaleDateString()}</div>
-                                  </div>
-                                  <div>
-                                    <span className="text-gray-400">Time:</span>
-                                    <div className="text-white font-medium">{new Date(bpocCulturalLatest.started_at).toLocaleTimeString()}</div>
-                                  </div>
-                                  {bpocCulturalLatest.result?.hire_recommendation && (
-                                    <div className="col-span-2">
-                                      <span className="text-gray-400">Recommendation:</span>
-                                      <div className="text-cyan-300 font-medium capitalize">{String(bpocCulturalLatest.result.hire_recommendation).replace(/_/g, ' ')}</div>
-                                    </div>
-                                  )}
-                                </div>
-                              </div>
-                            </div>
-
-
-                          </>
-
-
-
-
-
-                        ) : (
-
-
-
-
-
-                          <div className="text-center py-8">
-                            <div className="text-6xl mb-4">🌍</div>
-                            <div className="text-gray-400 mb-2">No cultural data yet</div>
-                            <div className="text-cyan-400/60 text-sm mb-4">Complete the cultural assessment to see your results!</div>
-                            <Button 
-                              onClick={() => router.push('/career-tools/games/bpoc-cultural')}
-                              className="bg-gradient-to-r from-cyan-500 to-blue-600 hover:from-cyan-600 hover:to-blue-700 text-white px-4 py-2 rounded-lg font-medium transition-all duration-300 transform hover:scale-105"
-                            >
-                              <Globe className="w-4 h-4 mr-2" />
-                              Take Cultural Assessment
-                            </Button>
-                          </div>
-
-
-                        )}
-
-
-
-
-
-
-
-                      </CardContent>
-
-
-
-
-
-                    </Card>
-
-                    </motion.div>
-
-
-
-
-
-
-                    {/* BPOC Ultimate */}
-
-
-
-
-
-                    <motion.div
-                      whileHover={{ scale: 1.02, y: -5 }}
-                      transition={{ duration: 0.2 }}
-                      className="h-full"
-                    >
-                      <Card className="glass-card border-red-400/30 bg-gradient-to-br from-red-500/10 via-pink-500/5 to-purple-500/10 hover:border-red-400/50 transition-all duration-300 relative overflow-hidden h-full flex flex-col">
-                        {/* Animated background elements */}
-                        <div className="absolute top-0 right-0 w-40 h-40 bg-gradient-to-br from-red-400/20 to-pink-400/20 rounded-full blur-3xl animate-pulse delay-1000"></div>
-                        <div className="absolute bottom-0 left-0 w-32 h-32 bg-gradient-to-tr from-purple-400/15 to-red-400/15 rounded-full blur-2xl animate-pulse delay-500"></div>
-                        
-                        <CardHeader className="pb-4 relative z-10">
-                          <div className="flex items-center gap-3">
-                            <div className="w-12 h-12 bg-gradient-to-br from-red-400 to-pink-500 rounded-xl flex items-center justify-center shadow-lg">
-                              <Crown className="w-6 h-6 text-white animate-pulse" />
-                            </div>
-                            <div>
-                              <CardTitle className="text-white text-xl font-bold">👑 BPOC Ultimate</CardTitle>
-                              <p className="text-red-300/80 text-sm">Ultimate business challenge</p>
-                            </div>
-                          </div>
-                      </CardHeader>
-
-
-
-
-
-                      <CardContent className="text-sm text-gray-300 space-y-3 max-h-96 overflow-y-auto [&::-webkit-scrollbar]:w-2 [&::-webkit-scrollbar-track]:bg-red-500/10 [&::-webkit-scrollbar-thumb]:bg-red-500/50 [&::-webkit-scrollbar-thumb]:rounded-full [&::-webkit-scrollbar-thumb]:hover:bg-red-500/70">
-
-
-
-
-                        {ultimateStats ? (
-
-
-
-
-
-                          <>
-
-                            {/* Main Performance Stats */}
-                            <div className="bg-gradient-to-r from-red-500/10 to-pink-500/10 rounded-lg p-4 border border-red-400/20">
-                              <div className="flex items-center gap-2 mb-3">
-                                <div className="w-2 h-2 bg-red-400 rounded-full animate-pulse"></div>
-                                <span className="text-red-300 font-medium text-sm">📊 Performance Overview</span>
-                              </div>
-                              
-                              <div className="grid grid-cols-2 gap-4">
-                                <div className="text-center">
-                                  <div className="text-gray-400 text-xs">🏆 Current Tier</div>
-                                  <div className="text-red-300 font-bold text-2xl">{ultimateStats.last_tier ?? '—'}</div>
-                                </div>
-                                <div className="text-center">
-                                  <div className="text-gray-400 text-xs">🎮 Total Sessions</div>
-                                  <div className="text-white font-bold text-2xl">{ultimateStats.total_sessions ?? 0}</div>
-                                </div>
-                              </div>
-                            </div>
-
-                            {/* Core Attributes */}
-                            <div className="bg-gradient-to-r from-purple-500/10 to-red-500/10 rounded-lg p-4 border border-purple-400/20">
-                              <div className="flex items-center gap-2 mb-3">
-                                <div className="w-2 h-2 bg-purple-400 rounded-full animate-pulse"></div>
-                                <span className="text-purple-300 font-medium text-sm">⚡ Core Attributes</span>
-                              </div>
-                              
-                              <div className="grid grid-cols-2 gap-3 text-sm">
-                                <div className="flex justify-between">
-                                  <span className="text-gray-400">🧠 Smart:</span>
-                                  <span className="text-white font-semibold">{ultimateStats.smart ?? '—'}</span>
-                                </div>
-                                <div className="flex justify-between">
-                                  <span className="text-gray-400">🔥 Motivated:</span>
-                                  <span className="text-white font-semibold">{ultimateStats.motivated ?? '—'}</span>
-                                </div>
-                                <div className="flex justify-between">
-                                  <span className="text-gray-400">✨ Integrity:</span>
-                                  <span className="text-white font-semibold">{ultimateStats.integrity ?? '—'}</span>
-                                </div>
-                                <div className="flex justify-between">
-                                  <span className="text-gray-400">💼 Business:</span>
-                                  <span className="text-white font-semibold">{ultimateStats.business ?? '—'}</span>
-                                </div>
-                              </div>
-                            </div>
-
-                            {/* Recommendation & Client Value */}
-                            {(ultimateStats.last_recommendation || ultimateStats.last_client_value) && (
-                              <div className="bg-gradient-to-r from-green-500/10 to-blue-500/10 rounded-lg p-4 border border-green-400/20">
-                                <div className="flex items-center gap-2 mb-3">
-                                  <div className="w-2 h-2 bg-green-400 rounded-full animate-pulse"></div>
-                                  <span className="text-green-300 font-medium text-sm">💡 Assessment Results</span>
-                                </div>
-                                
-                                <div className="space-y-2 text-sm">
-                              {ultimateStats.last_recommendation && (
-
-                                    <div className="flex justify-between">
-                                      <span className="text-gray-400">🎯 Recommendation:</span>
-                                      <span className="text-green-300 font-semibold">{ultimateStats.last_recommendation}</span>
-                              </div>
-                                  )}
-                              {ultimateStats.last_client_value && (
-
-                                    <div className="flex justify-between">
-                                      <span className="text-gray-400">💰 Client Value:</span>
-                                      <span className="text-blue-300 font-semibold">{ultimateStats.last_client_value}</span>
-                                    </div>
-                                  )}
-                            </div>
-
-                              </div>
-                            )}
-
-
-
-
-                            {/* Choice Statistics */}
-                            {(ultimateStats.platinum_choices != null || ultimateStats.gold_choices != null || ultimateStats.bronze_choices != null || ultimateStats.nightmare_choices != null) && (
-
-                              <div className="bg-gradient-to-r from-yellow-500/10 to-orange-500/10 rounded-lg p-4 border border-yellow-400/20">
-                                <div className="flex items-center gap-2 mb-3">
-                                  <div className="w-2 h-2 bg-yellow-400 rounded-full animate-pulse"></div>
-                                  <span className="text-yellow-300 font-medium text-sm">🏅 Decision Quality</span>
-                              </div>
-
-
-
-                                <div className="grid grid-cols-2 gap-3 text-sm">
-                                  <div className="flex items-center justify-between">
-                                    <span className="text-gray-400">🥇 Platinum:</span>
-                                    <span className="text-yellow-300 font-bold">{ultimateStats.platinum_choices ?? 0}</span>
-                                  </div>
-                                  <div className="flex items-center justify-between">
-                                    <span className="text-gray-400">🥈 Gold:</span>
-                                    <span className="text-yellow-400 font-bold">{ultimateStats.gold_choices ?? 0}</span>
-                                  </div>
-                                  <div className="flex items-center justify-between">
-                                    <span className="text-gray-400">🥉 Bronze:</span>
-                                    <span className="text-orange-400 font-bold">{ultimateStats.bronze_choices ?? 0}</span>
-                                  </div>
-                                  <div className="flex items-center justify-between">
-                                    <span className="text-gray-400">💀 Nightmare:</span>
-                                    <span className="text-red-400 font-bold">{ultimateStats.nightmare_choices ?? 0}</span>
-                                  </div>
-                                </div>
-                              </div>
-                            )}
-
-
-                            {/* Latest Competencies */}
-                            {ultimateStats.latest_competencies && (
-
-                              <div className="bg-gradient-to-r from-blue-500/10 to-indigo-500/10 rounded-lg p-4 border border-blue-400/20">
-                                <div className="flex items-center gap-2 mb-3">
-                                  <div className="w-2 h-2 bg-blue-400 rounded-full animate-pulse"></div>
-                                  <span className="text-blue-300 font-medium text-sm">🎯 Latest Competencies</span>
-                              </div>
-
-
-
-                                <div className="grid grid-cols-2 gap-3 text-sm">
-                                  <div className="flex justify-between">
-                                    <span className="text-gray-400">👥 Team Morale:</span>
-                                    <span className="text-blue-300 font-semibold">{ultimateStats.latest_competencies.teamMorale ?? ultimateStats.latest_competencies.team_morale ?? '—'}</span>
-                              </div>
-                                  <div className="flex justify-between">
-                                    <span className="text-gray-400">🤝 Client Trust:</span>
-                                    <span className="text-green-300 font-semibold">{ultimateStats.latest_competencies.clientTrust ?? ultimateStats.latest_competencies.client_trust ?? '—'}</span>
-                                  </div>
-                                  <div className="flex justify-between">
-                                    <span className="text-gray-400">📈 Business Impact:</span>
-                                    <span className="text-purple-300 font-semibold">{ultimateStats.latest_competencies.businessImpact ?? ultimateStats.latest_competencies.business_impact ?? '—'}</span>
-                                  </div>
-                                  <div className="flex justify-between">
-                                    <span className="text-gray-400">⚡ Crisis Pressure:</span>
-                                    <span className="text-orange-300 font-semibold">{ultimateStats.latest_competencies.crisisPressure ?? ultimateStats.latest_competencies.crisis_pressure ?? '—'}</span>
-                                  </div>
-                                </div>
-                              </div>
-                            )}
-
-
-                            {/* Key Strengths */}
-                            {Array.isArray(ultimateStats.key_strengths) && ultimateStats.key_strengths.length > 0 && (
-
-                              <div className="bg-gradient-to-r from-emerald-500/10 to-teal-500/10 rounded-lg p-4 border border-emerald-400/20">
-                                <div className="flex items-center gap-2 mb-3">
-                                  <div className="w-2 h-2 bg-emerald-400 rounded-full animate-pulse"></div>
-                                  <span className="text-emerald-300 font-medium text-sm">💪 Key Strengths</span>
-                                </div>
-                                
-                                <div className="flex flex-wrap gap-2">
-                                  {ultimateStats.key_strengths.map((s: string, i: number) => (
-
-                                    <span 
-                                      key={i} 
-                                      className="px-3 py-1.5 bg-gradient-to-r from-emerald-500/20 to-teal-500/20 rounded-full text-xs text-emerald-300 font-medium border border-emerald-400/30 hover:border-emerald-400/50 transition-colors"
-                                    >
-                                      ✨ {s}
-                                    </span>
-                                  ))}
-                                </div>
-
-                              </div>
-
-                            )}
-
-
-
-
-
-                            {/* Development Areas */}
-                            {Array.isArray(ultimateStats.development_areas) && ultimateStats.development_areas.length > 0 && (
-
-                              <div className="bg-gradient-to-r from-amber-500/10 to-yellow-500/10 rounded-lg p-4 border border-amber-400/20">
-                                <div className="flex items-center gap-2 mb-3">
-                                  <div className="w-2 h-2 bg-amber-400 rounded-full animate-pulse"></div>
-                                  <span className="text-amber-300 font-medium text-sm">🎯 Development Areas</span>
-                                </div>
-                                
-                                <div className="flex flex-wrap gap-2">
-                                  {ultimateStats.development_areas.map((s: string, i: number) => (
-
-                                    <span 
-                                      key={i} 
-                                      className="px-3 py-1.5 bg-gradient-to-r from-amber-500/20 to-yellow-500/20 rounded-full text-xs text-amber-300 font-medium border border-amber-400/30 hover:border-amber-400/50 transition-colors"
-                                    >
-                                      📈 {s}
-                                    </span>
-                                  ))}
-                                </div>
-
-                              </div>
-
-                            )}
-
-
-
-
-
-                          </>
-
-
-
-
-
-                        ) : (
-
-
-
-
-
-                          <div className="text-center py-8">
-                            <div className="text-6xl mb-4">👑</div>
-                            <div className="text-gray-400 mb-2">No Ultimate data yet</div>
-                            <div className="text-red-400/60 text-sm mb-4">Take on the ultimate business challenge!</div>
-                            <Button 
-                              onClick={() => router.push('/career-tools/games/ultimate')}
-                              className="bg-gradient-to-r from-red-500 to-pink-600 hover:from-red-600 hover:to-pink-700 text-white px-4 py-2 rounded-lg font-medium transition-all duration-300 transform hover:scale-105"
-                            >
-                              <Crown className="w-4 h-4 mr-2" />
-                              Play Ultimate Game
-                            </Button>
-                          </div>
-
-
-
-
-                        )}
-
-
-
-
-
-                        {ultimateLatest && (
-
-
-
-
-
-                          <div className="mt-4 space-y-3">
-                            <Separator className="bg-gradient-to-r from-transparent via-red-400/50 to-transparent" />
-                            
-                            <div className="flex items-center gap-2">
-                              <div className="w-2 h-2 bg-red-400 rounded-full animate-pulse"></div>
-                              <span className="text-red-300 font-medium text-sm">🕒 Latest Session</span>
-                            </div>
-
-
-
-                            <div className="bg-gradient-to-r from-red-500/10 to-pink-500/10 rounded-lg p-3 border border-red-400/20">
-                              <div className="grid grid-cols-2 gap-3 text-xs text-center">
-                                <div>
-                                  <div className="text-gray-400">📅 Date</div>
-                                  <div className="text-white font-semibold">{new Date(ultimateLatest.started_at).toLocaleDateString()}</div>
-                                </div>
-                                <div>
-                                  <div className="text-gray-400">🏆 Tier</div>
-                                  <div className="text-red-300 font-bold text-lg">{ultimateLatest.tier ?? '—'}</div>
-                                </div>
-                              </div>
-                            </div>
-=======
                     {/* Ultimate Game Stats */}
                     <div>
                         <h3 className="text-xl font-semibold mb-4 flex items-center gap-2">
                           <div className="p-2 bg-gradient-to-r from-purple-400 to-pink-500 rounded-lg border-2 border-purple-400">
                             <Gamepad2 className="w-5 h-5 text-white" />
->>>>>>> 8eb67dd9
                           </div>
                           BPOC Ultimate
                         </h3>
