--- conflicted
+++ resolved
@@ -18,11 +18,9 @@
   Medal,
   Sparkles,
   Stars,
-<<<<<<< HEAD
+
   RefreshCw
-=======
-  Briefcase
->>>>>>> 5278c2b1
+
 } from 'lucide-react';
 import { Dialog, DialogContent, DialogHeader, DialogTitle } from '@/components/ui/dialog';
 
@@ -92,24 +90,9 @@
 	const offset = useMemo(() => (page - 1) * pageSize, [page, pageSize])
 	const totalPages = Math.max(1, Math.ceil(total / pageSize))
 
-<<<<<<< HEAD
+
 	useEffect(() => {
-=======
-	const pageItems = useMemo<(number | string)[]>(() => {
-		const items: Array<number | string> = []
-		if (totalPages <= 7) { for (let i = 1; i <= totalPages; i += 1) items.push(i); return items }
-		items.push(1)
-		const start = Math.max(2, page - 1)
-		const end = Math.min(totalPages - 1, page + 1)
-		if (start > 2) items.push('...')
-		for (let i = start; i <= end; i += 1) items.push(i)
-		if (end < totalPages - 1) items.push('...')
-		items.push(totalPages)
-		return items
-	}, [totalPages, page])
-
-  useEffect(() => {
->>>>>>> 5278c2b1
+
 		const fetchData = async () => {
 			try {
 				setLoading(true)
@@ -348,7 +331,7 @@
                     Compete, improve, and rise to the top of our rankings
                   </p>
                 </div>
-<<<<<<< HEAD
+
                 </div>
               <div className="hidden md:flex items-center gap-2">
                 <span className="inline-flex items-center gap-1 px-3 py-1 rounded-full bg-white/5 border border-white/10 text-xs text-gray-300">
@@ -362,10 +345,7 @@
           <div className="mb-4 text-sm text-gray-300">
             Here are our top candidates — users ahead toward getting hired.
             </div>
-=======
-              </div>
-            </div>
->>>>>>> 5278c2b1
+
 
           <div className="grid grid-cols-1 lg:grid-cols-3 gap-6">
             {/* Main Column */}
@@ -525,15 +505,9 @@
                       </Button>
                     </div>
                   )}
-<<<<<<< HEAD
+
                         </div>
-=======
-                </CardContent>
-              </Card>
-
-              {/* Pagination moved inside card */}
-            </div>
->>>>>>> 5278c2b1
+
 
             {/* Sidebar */}
             <div className="lg:col-span-1">
@@ -643,17 +617,12 @@
                         </tbody>
                       </table>
                     </div>
-<<<<<<< HEAD
+
                     <p className="mt-1 text-[10px] text-gray-400">Engagement points are one‑time bonuses.</p>
                       </div>
                     </CardContent>
                   </Card>
-=======
-                    <p className="mt-2 px-3 py-2 rounded bg-white/10 border border-white/20 text-[11px] text-gray-400">Engagement points are one‑time bonuses.</p>
-                  </div>
-                </CardContent>
-              </Card>
->>>>>>> 5278c2b1
+
             </div>
             </div>
 
