import type { Metadata } from "next";
import { Geist, Geist_Mono } from "next/font/google";
import "./globals.css";
import { AuthProvider } from "@/contexts/AuthContext";
import DatabaseStatus from "@/components/debug/DatabaseStatus";
<<<<<<< HEAD
import { ToastProvider } from "@/components/ui/toast";
=======
import RedirectHandler from "@/components/auth/RedirectHandler";
>>>>>>> 9d1ecd8a

const geistSans = Geist({
  variable: "--font-geist-sans",
  subsets: ["latin"],
});

const geistMono = Geist_Mono({
  variable: "--font-geist-mono",
  subsets: ["latin"],
});

export const metadata: Metadata = {
  title: "BPOC.AI - Where BPO Careers Begin",
  description: "The ultimate AI-powered BPO recruitment platform for Filipino professionals. Build your career with FREE resume builder, skill assessments, and career games.",
  keywords: "BPO, career, resume builder, AI, Philippines, job matching, skills assessment, customer service, technical support, sales",
  authors: [{ name: "BPOC.AI Team" }],
  creator: "BPOC.AI",
  publisher: "BPOC.AI",
  openGraph: {
    title: "BPOC.AI - Where BPO Careers Begin",
    description: "Revolutionizing BPO recruitment with AI-powered tools for Filipino professionals",
    url: "https://bpoc.ai",
    siteName: "BPOC.AI",
    images: [
      {
        url: "/og-image.jpg",
        width: 1200,
        height: 630,
        alt: "BPOC.AI - Where BPO Careers Begin",
      },
    ],
    locale: "en_US",
    type: "website",
  },
  twitter: {
    card: "summary_large_image",
    title: "BPOC.AI - Where BPO Careers Begin",
    description: "Revolutionizing BPO recruitment with AI-powered tools",
    images: ["/og-image.jpg"],
    creator: "@bpocai",
  },
  robots: {
    index: true,
    follow: true,
    googleBot: {
      index: true,
      follow: true,
      "max-video-preview": -1,
      "max-image-preview": "large",
      "max-snippet": -1,
    },
  },
  icons: {
    icon: "/favicon.ico",
    shortcut: "/favicon-16x16.png",
    apple: "/apple-touch-icon.png",
  },
  manifest: "/site.webmanifest",
};

export default function RootLayout({
  children,
}: {
  children: React.ReactNode;
}) {
  return (
    <html lang="en" className="dark" suppressHydrationWarning>

      <body className={`${geistSans.variable} ${geistMono.variable} antialiased min-h-screen bg-black text-white`}>

        <AuthProvider>
<<<<<<< HEAD
          <ToastProvider>
            {children}
            <DatabaseStatus />
          </ToastProvider>
=======
          <RedirectHandler />
          {children}
          <DatabaseStatus />
>>>>>>> 9d1ecd8a
        </AuthProvider>
      </body>
    </html>
  );
}<|MERGE_RESOLUTION|>--- conflicted
+++ resolved
@@ -3,11 +3,6 @@
 import "./globals.css";
 import { AuthProvider } from "@/contexts/AuthContext";
 import DatabaseStatus from "@/components/debug/DatabaseStatus";
-<<<<<<< HEAD
-import { ToastProvider } from "@/components/ui/toast";
-=======
-import RedirectHandler from "@/components/auth/RedirectHandler";
->>>>>>> 9d1ecd8a
 
 const geistSans = Geist({
   variable: "--font-geist-sans",
@@ -79,16 +74,7 @@
       <body className={`${geistSans.variable} ${geistMono.variable} antialiased min-h-screen bg-black text-white`}>
 
         <AuthProvider>
-<<<<<<< HEAD
-          <ToastProvider>
-            {children}
-            <DatabaseStatus />
-          </ToastProvider>
-=======
-          <RedirectHandler />
-          {children}
-          <DatabaseStatus />
->>>>>>> 9d1ecd8a
+
         </AuthProvider>
       </body>
     </html>
