--- conflicted
+++ resolved
@@ -866,13 +866,10 @@
                                           <div className="bg-white text-gray-900 p-8 rounded-lg shadow-lg font-sans">
                                             <div className="prose prose-sm max-w-none">
                                               <pre className="whitespace-pre-wrap text-sm leading-loose font-mono bg-gray-50 p-4 rounded border-l-4 border-cyan-400 overflow-x-auto">
-<<<<<<< HEAD
-                                              {resume.docxMetadata.docxPreview}
-                                            </pre>
-=======
+
                                                 {(resume as any)._uiMetadata.docxPreview}
                                               </pre>
->>>>>>> 43420ab8
+
                                             </div>
                                           </div>
                                         </div>
