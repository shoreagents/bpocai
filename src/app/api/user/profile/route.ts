import { NextRequest, NextResponse } from 'next/server'
import pool from '@/lib/database'
import { createClient } from '@supabase/supabase-js'

// GET - Fetch user profile from Railway
export async function GET(request: NextRequest) {
  try {
    const { searchParams } = new URL(request.url)
    const userId = searchParams.get('userId')

    if (!userId) {
      return NextResponse.json({ error: 'User ID is required' }, { status: 400 })
    }

    console.log('🔍 API: Fetching profile for user:', userId)

    // Base query (avoid selecting optional columns that may not exist across envs)
    const query = `
      SELECT id, email, first_name, last_name, full_name, location, avatar_url, phone, bio, position, completed_data, birthday, slug, gender, created_at, updated_at
      FROM users 
      WHERE id = $1
    `
    
    const result = await pool.query(query, [userId])

    if (result.rows.length === 0) {
      console.log('❌ API: User not found:', userId)
      return NextResponse.json({ error: 'User not found' }, { status: 404 })
    }

    const user = result.rows[0]
    
    // Try to get gender separately if column exists
    let gender = null
    try {
      const genderResult = await pool.query(`
        SELECT gender FROM users WHERE id = $1
      `, [userId])
      gender = genderResult.rows[0]?.gender || null
    } catch (error) {
      console.log('⚠️ Gender column does not exist yet, defaulting to null')
    }
    
    // Try to get gender_custom separately if column exists
    let genderCustom: string | null = null
    try {
      const gcRes = await pool.query(`SELECT gender_custom FROM users WHERE id = $1`, [userId])
      genderCustom = gcRes.rows?.[0]?.gender_custom ?? null
    } catch (e) {
      console.log('⚠️ gender_custom column not found, defaulting to null')
    }

    const userProfile = {
      id: user.id,
      email: user.email,
      first_name: user.first_name,
      last_name: user.last_name,
      full_name: user.full_name,
      location: user.location,
      avatar_url: user.avatar_url,
      phone: user.phone,
      bio: user.bio,
      position: user.position,
      completed_data: user.completed_data,
      birthday: user.birthday,
      slug: user.slug,
      gender: gender,
      gender_custom: genderCustom,
      created_at: user.created_at,
      updated_at: user.updated_at
    }
    
    console.log('✅ API: User profile loaded:', userProfile)

    return NextResponse.json({ user: userProfile })
  } catch (error) {
    console.error('❌ API: Error fetching user profile:', error)
    const errorMessage = error instanceof Error ? error.message : String(error)
    return NextResponse.json({ error: 'Internal server error', details: errorMessage }, { status: 500 })
  }
}

// PUT - Update user profile in Railway
export async function PUT(request: NextRequest) {
  try {
    const { userId, ...updateData } = await request.json()

    if (!userId) {
      return NextResponse.json({ error: 'User ID is required' }, { status: 400 })
    }

    console.log('🔄 API: Updating profile for user:', userId)
    console.log('📊 API: Update data received:', updateData)

    // First, check what columns actually exist in the users table
    const colsRes = await pool.query(
      `SELECT column_name FROM information_schema.columns WHERE table_schema = 'public' AND table_name = 'users'`
    )
    const available = new Set<string>(colsRes.rows.map((r: any) => r.column_name))
    console.log('🔍 Available columns in users table:', Array.from(available))

    // Build SELECT query dynamically based on available columns
    const selectFields = ['first_name', 'last_name', 'full_name', 'location', 'avatar_url', 'phone', 'bio', 'position', 'completed_data', 'birthday']
    if (available.has('gender')) selectFields.push('gender')
    if (available.has('gender_custom')) selectFields.push('gender_custom')
    
    const selectQuery = `SELECT ${selectFields.join(', ')} FROM users WHERE id = $1`
    console.log('🔍 SELECT query:', selectQuery)
    
    try {
      const existingRes = await pool.query(selectQuery, [userId])
      console.log('✅ SELECT query executed successfully')
      
      if (existingRes.rows.length === 0) {
        console.log('❌ API: User not found for update:', userId)
        return NextResponse.json({ error: 'User not found' }, { status: 404 })
      }

    const existing = existingRes.rows[0]
    console.log('📊 Existing user data:', existing)

    const firstName = updateData.first_name ?? existing.first_name
    const lastName = updateData.last_name ?? existing.last_name
    const location = updateData.location ?? existing.location
    const avatarUrl = updateData.avatar_url ?? existing.avatar_url
    const phone = updateData.phone ?? existing.phone
    const bio = updateData.bio ?? existing.bio
    const position = updateData.position ?? existing.position

    const gender = available.has('gender') ? (updateData.gender ?? existing.gender) : null
    const genderCustom = available.has('gender_custom') ? (updateData.gender_custom ?? existing.gender_custom) : null

    console.log('🔧 Processed field values:', {
      firstName, lastName, location, avatarUrl, phone, bio, position, gender, genderCustom
    })


    // Handle completed_data and birthday, preserving ability to clear birthday
    const completedData = Object.prototype.hasOwnProperty.call(updateData, 'completed_data')
      ? updateData.completed_data
      : existing.completed_data
    let birthday = Object.prototype.hasOwnProperty.call(updateData, 'birthday')
      ? updateData.birthday
      : existing.birthday
    // Normalize birthday: empty strings -> null to satisfy DATE type
    if (typeof birthday === 'string' && birthday.trim() === '') {
      birthday = null
    }

    // Recompute full_name from first/last when applicable, otherwise keep existing
    const recomputedFullName = `${firstName || ''} ${lastName || ''}`.trim()
    const fullName = recomputedFullName || existing.full_name

    // Use the available columns we already checked above
    console.log('🔍 Building UPDATE query with available columns')

    type Field = { col: string, val: any }
    const baseFields: Field[] = [
      { col: 'first_name', val: firstName },
      { col: 'last_name', val: lastName },
      { col: 'full_name', val: fullName },
      { col: 'location', val: location },
      { col: 'avatar_url', val: avatarUrl },
      { col: 'phone', val: phone },
      { col: 'bio', val: bio },
      { col: 'position', val: position }
    ]
    const optionalFields: Field[] = []
    if (available.has('completed_data')) optionalFields.push({ col: 'completed_data', val: completedData })
    if (available.has('birthday')) optionalFields.push({ col: 'birthday', val: birthday })
    if (available.has('gender')) optionalFields.push({ col: 'gender', val: gender })
    if (available.has('gender_custom')) optionalFields.push({ col: 'gender_custom', val: genderCustom })

    const allFields = [...baseFields, ...optionalFields]
    const setClauses: string[] = []
    const params: any[] = [userId]
    let i = 2
    for (const f of allFields) {
      setClauses.push(`${f.col} = $${i}`)
      params.push(f.val)
      i++
    }
    setClauses.push('updated_at = NOW()')

    const updateSql = `UPDATE users SET ${setClauses.join(', ')} WHERE id = $1 RETURNING *`
    console.log('🔧 UPDATE users dynamic SQL:', updateSql)
    console.log('🔧 UPDATE parameters:', params)
    
    const result = await pool.query(updateSql, params)
    console.log('✅ UPDATE query executed successfully')

    if (result.rows.length === 0) {
      console.log('❌ API: User not found for update:', userId)
      return NextResponse.json({ error: 'User not found' }, { status: 404 })
    }

    const updatedUser = result.rows[0]
    console.log('✅ API: User profile updated:', {
      id: updatedUser.id,
      full_name: updatedUser.full_name,
      avatar_url: updatedUser.avatar_url
    })

<<<<<<< HEAD
=======

>>>>>>> 176a6b2a
    // Also update Supabase auth user metadata so future syncs won't revert names
    try {
      const supabaseUrl = process.env.NEXT_PUBLIC_SUPABASE_URL
      const serviceKey = process.env.SUPABASE_SERVICE_ROLE_KEY
      if (supabaseUrl && serviceKey) {
        const supabaseAdmin = createClient(supabaseUrl, serviceKey)
        const adminRes = await supabaseAdmin.auth.admin.updateUserById(userId, {
          user_metadata: {
            first_name: firstName,
            last_name: lastName,
            full_name: fullName,
            location,
            phone,
            position
          }
        })
        if (adminRes.error) {
          console.log('⚠️ Supabase admin metadata update failed:', adminRes.error.message)
        } else {
          console.log('✅ Supabase metadata updated for user:', userId)
        }
      } else {
        console.log('⚠️ Skipping Supabase metadata update - missing env vars')
      }
    } catch (e) {
      console.log('⚠️ Error updating Supabase metadata (non-fatal):', e instanceof Error ? e.message : String(e))
    }

    // Ensure saved resume slug reflects the updated first/last name
    let resumeSlugUpdated = false
    let newResumeSlug: string | null = null
    try {
      // Find the most recent saved resume for this user (if any)
      const savedRes = await pool.query(
        `SELECT id, resume_slug FROM saved_resumes WHERE user_id = $1 ORDER BY updated_at DESC LIMIT 1`,
        [userId]
      )
      if (savedRes.rows.length > 0) {
        const resumeId: string = savedRes.rows[0].id
        const currentSlug: string = savedRes.rows[0].resume_slug

        // Build base slug from updated full name and ensure it ends with -resume
        const baseFromFullName = String(fullName || '').toLowerCase()
          .replace(/[^a-z0-9\s-]/g, '')
          .replace(/\s+/g, '-')
          .replace(/-+/g, '-')
          .trim()
        let baseSlug = baseFromFullName || 'user'
        if (!baseSlug.endsWith('-resume')) {
          baseSlug += '-resume'
        }

        // If slug is already correct, skip
        if (currentSlug !== baseSlug) {
          // Ensure uniqueness
          let candidate = baseSlug
          let counter = 1
          // Avoid conflicting with other rows (excluding this resume id)
          // Try a reasonable number of attempts; collisions unlikely
          // eslint-disable-next-line no-constant-condition
          while (true) {
            const check = await pool.query(
              `SELECT 1 FROM saved_resumes WHERE resume_slug = $1 AND id <> $2 LIMIT 1`,
              [candidate, resumeId]
            )
            if (check.rows.length === 0) break
            candidate = `${baseSlug}-${counter}`
            counter++
          }

          // Update saved_resumes slug
          await pool.query(
            `UPDATE saved_resumes SET resume_slug = $1, updated_at = NOW() WHERE id = $2`,
            [candidate, resumeId]
          )

          // Keep applications table in sync for convenience
          try {
            await pool.query(
              `UPDATE applications SET resume_slug = $1 WHERE resume_id = $2`,
              [candidate, resumeId]
            )
          } catch {}

          resumeSlugUpdated = true
          newResumeSlug = candidate
        }
      }
    } catch (e) {
      console.log('⚠️ Skipping resume slug update:', e instanceof Error ? e.message : String(e))
    }

    return NextResponse.json({ user: updatedUser, resumeSlugUpdated, newResumeSlug })
<<<<<<< HEAD
=======
      
>>>>>>> 176a6b2a
  } catch (error) {
    console.error('❌ API: Error updating user profile:', error)
    const errorMessage = error instanceof Error ? error.message : String(error)
    return NextResponse.json({ error: 'Internal server error', details: errorMessage }, { status: 500 })
  }
} <|MERGE_RESOLUTION|>--- conflicted
+++ resolved
@@ -201,10 +201,7 @@
       avatar_url: updatedUser.avatar_url
     })
 
-<<<<<<< HEAD
-=======
-
->>>>>>> 176a6b2a
+
     // Also update Supabase auth user metadata so future syncs won't revert names
     try {
       const supabaseUrl = process.env.NEXT_PUBLIC_SUPABASE_URL
@@ -298,10 +295,7 @@
     }
 
     return NextResponse.json({ user: updatedUser, resumeSlugUpdated, newResumeSlug })
-<<<<<<< HEAD
-=======
       
->>>>>>> 176a6b2a
   } catch (error) {
     console.error('❌ API: Error updating user profile:', error)
     const errorMessage = error instanceof Error ? error.message : String(error)
