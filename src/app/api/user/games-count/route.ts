--- conflicted
+++ resolved
@@ -44,7 +44,7 @@
          WHERE user_id = $1 AND finished_at IS NOT NULL`,
         [userId]
       )
-<<<<<<< HEAD
+
       // Also consider existence of AI results as completion signal
       const bpocCulturalResultsTable = await client.query(
         `SELECT COUNT(*) as count
@@ -52,21 +52,18 @@
          WHERE user_id = $1`,
         [userId]
       )
-=======
->>>>>>> 5278c2b1
+
       
       // Calculate total completed games
       const typingHeroCount = parseInt(typingHeroResult.rows[0]?.count || '0')
       const discPersonalityCount = parseInt(discPersonalityResult.rows[0]?.count || '0')
       const ultimateCount = parseInt(ultimateResult.rows[0]?.count || '0')
-<<<<<<< HEAD
+
       const bpocCulturalCount = Math.max(
         parseInt(bpocCulturalResult.rows[0]?.count || '0'),
         parseInt(bpocCulturalResultsTable.rows[0]?.count || '0')
       )
-=======
-      const bpocCulturalCount = parseInt(bpocCulturalResult.rows[0]?.count || '0')
->>>>>>> 5278c2b1
+
       
       const totalCompleted = (typingHeroCount > 0 ? 1 : 0) + 
                            (discPersonalityCount > 0 ? 1 : 0) + 
