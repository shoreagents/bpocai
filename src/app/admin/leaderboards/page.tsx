--- conflicted
+++ resolved
@@ -12,12 +12,9 @@
 	MoreHorizontal,
 	Crown,
 	Medal,
-<<<<<<< HEAD
+
   RefreshCw
-=======
-	ChevronLeft,
-	ChevronRight
->>>>>>> 5278c2b1
+
 } from 'lucide-react'
 import { Button } from '@/components/ui/button'
 import { Card, CardContent, CardHeader, CardTitle } from '@/components/ui/card'
@@ -104,15 +101,11 @@
 			const params = new URLSearchParams()
 			params.set('category', category)
 			if (category === 'game') { params.set('period', period); params.set('gameId', gameId) }
-<<<<<<< HEAD
+
 			params.set('limit', '50')
 			params.set('source', 'live')
 			const res = await fetch(`/api/leaderboards?${params.toString()}`, { cache: 'no-store' })
-=======
-			params.set('limit', String(pageSize))
-			params.set('offset', String((page - 1) * pageSize))
-			const res = await fetch(`/api/leaderboards?${params.toString()}&source=tables`, { cache: 'no-store' })
->>>>>>> 5278c2b1
+
 			if (!res.ok) throw new Error('Failed to load')
 			const data = await res.json()
 			setRows(data.results || [])
@@ -126,11 +119,9 @@
 		}
 	}
 
-<<<<<<< HEAD
+
 	useEffect(() => { fetchRows() }, [category, period, gameId, refreshNonce])
-=======
-	useEffect(() => { fetchRows() }, [category, period, gameId, page, pageSize])
->>>>>>> 5278c2b1
+
 
 	const handleDelete = async (row: any) => {
 		try {
@@ -277,7 +268,7 @@
 						) : rows.length === 0 ? (
 							<div className="text-gray-400 py-10 text-center">No data</div>
 						) : (
-<<<<<<< HEAD
+
                       <Table>
                         <TableHeader>
                           <TableRow>
@@ -305,36 +296,7 @@
 															<img src={r.user.avatar_url} alt={r.user?.full_name || r.userId} className="w-full h-full object-cover" />
 														) : null}
 													</div>
-=======
-							<>
-								<Table>
-									<TableHeader>
-										<TableRow>
-											<TableHead className="w-[80px]">Position</TableHead>
-											<TableHead>User</TableHead>
-											{category === 'game' && <TableHead className="text-right">Best</TableHead>}
-											{category === 'game' && <TableHead className="text-right">Plays</TableHead>}
-											{category === 'game' && <TableHead className="text-right">Last Played</TableHead>}
-											{category !== 'game' && category !== 'overall' && <TableHead className="text-right">Score</TableHead>}
-											{category === 'overall' && <TableHead className="text-right">Overall</TableHead>}
-											{category === 'overall' && <TableHead className="text-right">Games</TableHead>}
-											{category === 'overall' && <TableHead className="text-right">Applications</TableHead>}
-											{category === 'overall' && <TableHead className="text-right">Engagement</TableHead>}
-											<TableHead className="w-[60px] text-right">Actions</TableHead>
-										</TableRow>
-									</TableHeader>
-									<TableBody>
-										{rows.map((r: any) => (
-											<TableRow key={r.userId} className="cursor-pointer" onClick={() => openBreakdown(r)}>
-												<TableCell className="font-medium">#{r.rank || '-'}</TableCell>
-												<TableCell>
-													<div className="flex items-center gap-2">
-														<div className="w-8 h-8 rounded-full overflow-hidden bg-white/10">
-															{r.user?.avatar_url ? (
-																<img src={r.user.avatar_url} alt={r.user?.full_name || r.userId} className="w-full h-full object-cover" />
-															) : null}
-														</div>
->>>>>>> 5278c2b1
+
 													<div className="min-w-0">
 														<div className="truncate text-white">{r.user?.full_name || r.userId}</div>
 													</div>
@@ -362,16 +324,7 @@
 														</DropdownMenuItem>
 													</DropdownMenuContent>
 												</DropdownMenu>
-<<<<<<< HEAD
-                              </TableCell>
-                            </TableRow>
-                          ))}
-                        </TableBody>
-                      </Table>
-                  )}
-                </CardContent>
-              </Card>
-=======
+
 											</TableCell>
 										</TableRow>
 										))}
@@ -415,7 +368,7 @@
 						)}
 					</CardContent>
 				</Card>
->>>>>>> 5278c2b1
+
 			</div>
 
 			<Dialog open={!!openUserId} onOpenChange={(o) => { if (!o) { setOpenUserId(null); setBreakdown(null) } }}>
@@ -547,13 +500,10 @@
 									</div>
 								</div>
 							</div>
-<<<<<<< HEAD
+
       </div>
 						)}
-=======
-						</div>
-					}
->>>>>>> 5278c2b1
+
 					</DialogContent>
 				</Dialog>
     </AdminLayout>
